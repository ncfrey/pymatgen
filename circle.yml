--- conflicted
+++ resolved
@@ -6,16 +6,8 @@
 dependencies:
   override:
     - pip install -q numpy
-<<<<<<< HEAD
-    - pip install scipy
-    - easy_install -U setuptools
-    - pip install -r requirements.txt
-    - pip install pillow
-=======
     - pip install -r requirements.txt
     - pip install -r requirements-optional.txt
-    - pip install -Iv https://wiki.fysik.dtu.dk/ase-files/python-ase-3.7.1.3184.tar.gz
->>>>>>> 39665dbc
     - python setup.py develop
 test:
   override:
