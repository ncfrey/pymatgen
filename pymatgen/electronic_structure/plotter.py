# coding: utf-8
# Copyright (c) Pymatgen Development Team.
# Distributed under the terms of the MIT License.

import logging
import math
import itertools
import warnings
from collections import OrderedDict

import numpy as np
from monty.json import jsanitize
from monty.dev import requires

try:
    from mayavi import mlab
except ImportError:
    mlab = None

from pymatgen.core.periodic_table import Element
from pymatgen.electronic_structure.core import Spin, Orbital, OrbitalType
from pymatgen.electronic_structure.bandstructure import BandStructureSymmLine
from pymatgen.util.plotting import pretty_plot, \
    add_fig_kwargs, get_ax3d_fig_plt
from collections import Counter
import copy

from pymatgen.electronic_structure.boltztrap import BoltztrapError
from pymatgen.symmetry.bandstructure import HighSymmKpath

"""
This module implements plotter for DOS and band structure.
"""

__author__ = "Shyue Ping Ong, Geoffroy Hautier, Anubhav Jain"
__copyright__ = "Copyright 2012, The Materials Project"
__version__ = "0.1"
__maintainer__ = "Shyue Ping Ong"
__email__ = "shyuep@gmail.com"
__date__ = "May 1, 2012"

logger = logging.getLogger(__name__)


class DosPlotter:
    """
    Class for plotting DOSs. Note that the interface is extremely flexible
    given that there are many different ways in which people want to view
    DOS. The typical usage is::

        # Initializes plotter with some optional args. Defaults are usually
        # fine,
        plotter = DosPlotter()

        # Adds a DOS with a label.
        plotter.add_dos("Total DOS", dos)

        # Alternatively, you can add a dict of DOSs. This is the typical
        # form returned by CompleteDos.get_spd/element/others_dos().
        plotter.add_dos_dict({"dos1": dos1, "dos2": dos2})
        plotter.add_dos_dict(complete_dos.get_spd_dos())

    Args:
        zero_at_efermi: Whether to shift all Dos to have zero energy at the
            fermi energy. Defaults to True.
        stack: Whether to plot the DOS as a stacked area graph
        key_sort_func: function used to sort the dos_dict keys.
        sigma: A float specifying a standard deviation for Gaussian smearing
            the DOS for nicer looking plots. Defaults to None for no
            smearing.
    """

    def __init__(self, zero_at_efermi=True, stack=False, sigma=None):
        self.zero_at_efermi = zero_at_efermi
        self.stack = stack
        self.sigma = sigma
        self._doses = OrderedDict()

    def add_dos(self, label, dos):
        """
        Adds a dos for plotting.

        Args:
            label:
                label for the DOS. Must be unique.
            dos:
                Dos object
        """
        energies = dos.energies - dos.efermi if self.zero_at_efermi \
            else dos.energies
        densities = dos.get_smeared_densities(self.sigma) if self.sigma \
            else dos.densities
        efermi = dos.efermi
        self._doses[label] = {'energies': energies, 'densities': densities,
                              'efermi': efermi}

    def add_dos_dict(self, dos_dict, key_sort_func=None):
        """
        Add a dictionary of doses, with an optional sorting function for the
        keys.

        Args:
            dos_dict: dict of {label: Dos}
            key_sort_func: function used to sort the dos_dict keys.
        """
        if key_sort_func:
            keys = sorted(dos_dict.keys(), key=key_sort_func)
        else:
            keys = dos_dict.keys()
        for label in keys:
            self.add_dos(label, dos_dict[label])

    def get_dos_dict(self):
        """
        Returns the added doses as a json-serializable dict. Note that if you
        have specified smearing for the DOS plot, the densities returned will
        be the smeared densities, not the original densities.

        Returns:
            dict: Dict of dos data. Generally of the form
            {label: {'energies':..., 'densities': {'up':...}, 'efermi':efermi}}
        """
        return jsanitize(self._doses)

    def get_plot(self, xlim=None, ylim=None):
        """
        Get a matplotlib plot showing the DOS.

        Args:
            xlim: Specifies the x-axis limits. Set to None for automatic
                determination.
            ylim: Specifies the y-axis limits.
        """

        ncolors = max(3, len(self._doses))
        ncolors = min(9, ncolors)

        import palettable

        colors = palettable.colorbrewer.qualitative.Set1_9.mpl_colors

        y = None
        alldensities = []
        allenergies = []
        plt = pretty_plot(12, 8)

        # Note that this complicated processing of energies is to allow for
        # stacked plots in matplotlib.
        for key, dos in self._doses.items():
            energies = dos['energies']
            densities = dos['densities']
            if not y:
                y = {Spin.up: np.zeros(energies.shape),
                     Spin.down: np.zeros(energies.shape)}
            newdens = {}
            for spin in [Spin.up, Spin.down]:
                if spin in densities:
                    if self.stack:
                        y[spin] += densities[spin]
                        newdens[spin] = y[spin].copy()
                    else:
                        newdens[spin] = densities[spin]
            allenergies.append(energies)
            alldensities.append(newdens)

        keys = list(self._doses.keys())
        keys.reverse()
        alldensities.reverse()
        allenergies.reverse()
        allpts = []
        for i, key in enumerate(keys):
            x = []
            y = []
            for spin in [Spin.up, Spin.down]:
                if spin in alldensities[i]:
                    densities = list(int(spin) * alldensities[i][spin])
                    energies = list(allenergies[i])
                    if spin == Spin.down:
                        energies.reverse()
                        densities.reverse()
                    x.extend(energies)
                    y.extend(densities)
            allpts.extend(list(zip(x, y)))
            if self.stack:
                plt.fill(x, y, color=colors[i % ncolors],
                         label=str(key))
            else:
                plt.plot(x, y, color=colors[i % ncolors],
                         label=str(key), linewidth=3)
            if not self.zero_at_efermi:
                ylim = plt.ylim()
                plt.plot([self._doses[key]['efermi'],
                          self._doses[key]['efermi']], ylim,
                         color=colors[i % ncolors],
                         linestyle='--', linewidth=2)

        if xlim:
            plt.xlim(xlim)
        if ylim:
            plt.ylim(ylim)
        else:
            xlim = plt.xlim()
            relevanty = [p[1] for p in allpts
                         if xlim[0] < p[0] < xlim[1]]
            plt.ylim((min(relevanty), max(relevanty)))

        if self.zero_at_efermi:
            ylim = plt.ylim()
            plt.plot([0, 0], ylim, 'k--', linewidth=2)

        plt.xlabel('Energies (eV)')
        plt.ylabel('Density of states')

        plt.legend()
        leg = plt.gca().get_legend()
        ltext = leg.get_texts()  # all the text.Text instance in the legend
        plt.setp(ltext, fontsize=30)
        plt.tight_layout()
        return plt

    def save_plot(self, filename, img_format="eps", xlim=None, ylim=None):
        """
        Save matplotlib plot to a file.

        Args:
            filename: Filename to write to.
            img_format: Image format to use. Defaults to EPS.
            xlim: Specifies the x-axis limits. Set to None for automatic
                determination.
            ylim: Specifies the y-axis limits.
        """
        plt = self.get_plot(xlim, ylim)
        plt.savefig(filename, format=img_format)

    def show(self, xlim=None, ylim=None):
        """
        Show the plot using matplotlib.

        Args:
            xlim: Specifies the x-axis limits. Set to None for automatic
                determination.
            ylim: Specifies the y-axis limits.
        """
        plt = self.get_plot(xlim, ylim)
        plt.show()


class BSPlotter:
    """
    Class to plot or get data to facilitate the plot of band structure objects.

    Args:
        bs: A BandStructureSymmLine object.
    """

    def __init__(self, bs):
        if not isinstance(bs, BandStructureSymmLine):
            raise ValueError(
                "BSPlotter only works with BandStructureSymmLine objects. "
                "A BandStructure object (on a uniform grid for instance and "
                "not along symmetry lines won't work)")
        self._bs = bs
        # TODO: come with an intelligent way to cut the highest unconverged
        # bands
        self._nb_bands = self._bs.nb_bands

    def _maketicks(self, plt):
        """
        utility private method to add ticks to a band structure
        """
        ticks = self.get_ticks()
        # Sanitize only plot the uniq values
        uniq_d = []
        uniq_l = []
        temp_ticks = list(zip(ticks['distance'], ticks['label']))
        for i in range(len(temp_ticks)):
            if i == 0:
                uniq_d.append(temp_ticks[i][0])
                uniq_l.append(temp_ticks[i][1])
                logger.debug("Adding label {l} at {d}".format(
                    l=temp_ticks[i][0], d=temp_ticks[i][1]))
            else:
                if temp_ticks[i][1] == temp_ticks[i - 1][1]:
                    logger.debug("Skipping label {i}".format(
                        i=temp_ticks[i][1]))
                else:
                    logger.debug("Adding label {l} at {d}".format(
                        l=temp_ticks[i][0], d=temp_ticks[i][1]))
                    uniq_d.append(temp_ticks[i][0])
                    uniq_l.append(temp_ticks[i][1])

        logger.debug("Unique labels are %s" % list(zip(uniq_d, uniq_l)))
        plt.gca().set_xticks(uniq_d)
        plt.gca().set_xticklabels(uniq_l)

        for i in range(len(ticks['label'])):
            if ticks['label'][i] is not None:
                # don't print the same label twice
                if i != 0:
                    if ticks['label'][i] == ticks['label'][i - 1]:
                        logger.debug("already print label... "
                                     "skipping label {i}".format(i=ticks['label'][i]))
                    else:
                        logger.debug("Adding a line at {d}"
                                     " for label {l}".format(d=ticks['distance'][i], l=ticks['label'][i]))
                        plt.axvline(ticks['distance'][i], color='k')
                else:
                    logger.debug("Adding a line at {d} for label {l}".format(
                        d=ticks['distance'][i], l=ticks['label'][i]))
                    plt.axvline(ticks['distance'][i], color='k')
        return plt

    def bs_plot_data(self, zero_to_efermi=True):

        """
        Get the data nicely formatted for a plot

        Args:
            zero_to_efermi: Automatically subtract off the Fermi energy from the
                eigenvalues and plot.

        Returns:
            dict: A dictionary of the following format:
            ticks: A dict with the 'distances' at which there is a kpoint (the
            x axis) and the labels (None if no label).
            energy: A dict storing bands for spin up and spin down data
            [{Spin:[band_index][k_point_index]}] as a list (one element
            for each branch) of energy for each kpoint. The data is
            stored by branch to facilitate the plotting.
            vbm: A list of tuples (distance,energy) marking the vbms. The
            energies are shifted with respect to the fermi level is the
            option has been selected.
            cbm: A list of tuples (distance,energy) marking the cbms. The
            energies are shifted with respect to the fermi level is the
            option has been selected.
            lattice: The reciprocal lattice.
            zero_energy: This is the energy used as zero for the plot.
            band_gap:A string indicating the band gap and its nature (empty if
            it's a metal).
            is_metal: True if the band structure is metallic (i.e., there is at
            least one band crossing the fermi level).
        """
        distance = []
        energy = []
        if self._bs.is_metal():
            zero_energy = self._bs.efermi
        else:
            zero_energy = self._bs.get_vbm()['energy']

        if not zero_to_efermi:
            zero_energy = 0.0

        for b in self._bs.branches:

            if self._bs.is_spin_polarized:
                energy.append({str(Spin.up): [], str(Spin.down): []})
            else:
                energy.append({str(Spin.up): []})
            distance.append([self._bs.distance[j]
                             for j in range(b['start_index'],
                                            b['end_index'] + 1)])
            ticks = self.get_ticks()

            for i in range(self._nb_bands):
                energy[-1][str(Spin.up)].append(
                    [self._bs.bands[Spin.up][i][j] - zero_energy
                     for j in range(b['start_index'], b['end_index'] + 1)])
            if self._bs.is_spin_polarized:
                for i in range(self._nb_bands):
                    energy[-1][str(Spin.down)].append(
                        [self._bs.bands[Spin.down][i][j] - zero_energy
                         for j in range(b['start_index'], b['end_index'] + 1)])

        vbm = self._bs.get_vbm()
        cbm = self._bs.get_cbm()

        vbm_plot = []
        cbm_plot = []

        for index in cbm['kpoint_index']:
            cbm_plot.append((self._bs.distance[index],
                             cbm['energy'] - zero_energy if zero_to_efermi
                             else cbm['energy']))

        for index in vbm['kpoint_index']:
            vbm_plot.append((self._bs.distance[index],
                             vbm['energy'] - zero_energy if zero_to_efermi
                             else vbm['energy']))

        bg = self._bs.get_band_gap()
        direct = "Indirect"
        if bg['direct']:
            direct = "Direct"

        return {'ticks': ticks, 'distances': distance, 'energy': energy,
                'vbm': vbm_plot, 'cbm': cbm_plot,
                'lattice': self._bs.lattice_rec.as_dict(),
                'zero_energy': zero_energy, 'is_metal': self._bs.is_metal(),
                'band_gap': "{} {} bandgap = {}".format(direct,
                                                        bg['transition'],
                                                        bg['energy'])
                if not self._bs.is_metal() else ""}

    def get_plot(self, zero_to_efermi=True, ylim=None, smooth=False,
                 vbm_cbm_marker=False, smooth_tol=None):
        """
        Get a matplotlib object for the bandstructure plot.
        Blue lines are up spin, red lines are down
        spin.

        Args:
            zero_to_efermi: Automatically subtract off the Fermi energy from
                the eigenvalues and plot (E-Ef).
            ylim: Specify the y-axis (energy) limits; by default None let
                the code choose. It is vbm-4 and cbm+4 if insulator
                efermi-10 and efermi+10 if metal
            smooth: interpolates the bands by a spline cubic
            smooth_tol (float) : tolerance for fitting spline to band data.
                Default is None such that no tolerance will be used.
        """
        plt = pretty_plot(12, 8)
        from matplotlib import rc
        import scipy.interpolate as scint

        # main internal config options
        e_min = -4
        e_max = 4
        if self._bs.is_metal():
            e_min = -10
            e_max = 10
        # band_linewidth = 3
        band_linewidth = 1

        data = self.bs_plot_data(zero_to_efermi)
        if not smooth:
            for d in range(len(data['distances'])):
                for i in range(self._nb_bands):
                    plt.plot(data['distances'][d],
                             [data['energy'][d][str(Spin.up)][i][j]
                              for j in range(len(data['distances'][d]))], 'b-',
                             linewidth=band_linewidth)
                    if self._bs.is_spin_polarized:
                        plt.plot(data['distances'][d],
                                 [data['energy'][d][str(Spin.down)][i][j]
                                  for j in range(len(data['distances'][d]))],
                                 'r--', linewidth=band_linewidth)
        else:
            # Interpolation failure can be caused by trying to fit an entire
            # band with one spline rather than fitting with piecewise splines
            # (splines are ill-suited to fit discontinuities).
            #
            # The number of splines used to fit a band is determined by the
            # number of branches (high symmetry lines) defined in the
            # BandStructureSymmLine object (see BandStructureSymmLine._branches).

            warning = "WARNING! Distance / branch {d}, band {i} cannot be " + \
                      "interpolated.\n" + \
                      "See full warning in source.\n" + \
                      "If this is not a mistake, try increasing " + \
                      "smooth_tol.\nCurrent smooth_tol is {s}."

            for d in range(len(data['distances'])):
                for i in range(self._nb_bands):
                    tck = scint.splrep(
                        data['distances'][d],
                        [data['energy'][d][str(Spin.up)][i][j]
                         for j in range(len(data['distances'][d]))],
                        s=smooth_tol)
                    step = (data['distances'][d][-1]
                            - data['distances'][d][0]) / 1000

                    xs = [x * step + data['distances'][d][0]
                          for x in range(1000)]

                    ys = [scint.splev(x * step + data['distances'][d][0],
                                      tck, der=0)
                          for x in range(1000)]

                    for y in ys:
                        if np.isnan(y):
                            print(warning.format(d=str(d), i=str(i),
                                                 s=str(smooth_tol)))
                            break

                    plt.plot(xs, ys, 'b-', linewidth=band_linewidth)

                    if self._bs.is_spin_polarized:
                        tck = scint.splrep(
                            data['distances'][d],
                            [data['energy'][d][str(Spin.down)][i][j]
                             for j in range(len(data['distances'][d]))],
                            s=smooth_tol)
                        step = (data['distances'][d][-1]
                                - data['distances'][d][0]) / 1000

                        xs = [x * step + data['distances'][d][0]
                              for x in range(1000)]

                        ys = [scint.splev(
                            x * step + data['distances'][d][0],
                            tck, der=0)
                            for x in range(1000)]

                        for y in ys:
                            if np.isnan(y):
                                print(warning.format(d=str(d), i=str(i),
                                                     s=str(smooth_tol)))
                                break

                        plt.plot(xs, ys, 'r--', linewidth=band_linewidth)

        self._maketicks(plt)

        # Main X and Y Labels
        plt.xlabel(r'$\mathrm{Wave\ Vector}$', fontsize=30)
        ylabel = r'$\mathrm{E\ -\ E_f\ (eV)}$' if zero_to_efermi \
            else r'$\mathrm{Energy\ (eV)}$'
        plt.ylabel(ylabel, fontsize=30)

        # Draw Fermi energy, only if not the zero
        if not zero_to_efermi:
            ef = self._bs.efermi
            plt.axhline(ef, linewidth=2, color='k')

        # X range (K)
        # last distance point
        x_max = data['distances'][-1][-1]
        plt.xlim(0, x_max)

        if ylim is None:
            if self._bs.is_metal():
                # Plot A Metal
                if zero_to_efermi:
                    plt.ylim(e_min, e_max)
                else:
                    plt.ylim(self._bs.efermi + e_min, self._bs.efermi + e_max)
            else:
                if vbm_cbm_marker:
                    for cbm in data['cbm']:
                        plt.scatter(cbm[0], cbm[1], color='r', marker='o',
                                    s=100)
                    for vbm in data['vbm']:
                        plt.scatter(vbm[0], vbm[1], color='g', marker='o',
                                    s=100)
                plt.ylim(data['vbm'][0][1] + e_min,
                         data['cbm'][0][1] + e_max)
        else:
            plt.ylim(ylim)
            if not self._bs.is_metal() and vbm_cbm_marker:
                for cbm in data['cbm']:
                    plt.scatter(cbm[0], cbm[1], color='r', marker='o',
                                s=100)
                for vbm in data['vbm']:
                    plt.scatter(vbm[0], vbm[1], color='g', marker='o',
                                s=100)

        plt.tight_layout()

        return plt

    def show(self, zero_to_efermi=True, ylim=None, smooth=False,
             smooth_tol=None):
        """
        Show the plot using matplotlib.

        Args:
            zero_to_efermi: Automatically subtract off the Fermi energy from
                the eigenvalues and plot (E-Ef).
            ylim: Specify the y-axis (energy) limits; by default None let
                the code choose. It is vbm-4 and cbm+4 if insulator
                efermi-10 and efermi+10 if metal
            smooth: interpolates the bands by a spline cubic
            smooth_tol (float) : tolerance for fitting spline to band data.
                Default is None such that no tolerance will be used.
        """
        plt = self.get_plot(zero_to_efermi, ylim, smooth)
        plt.show()

    def save_plot(self, filename, img_format="eps", ylim=None,
                  zero_to_efermi=True, smooth=False):
        """
        Save matplotlib plot to a file.

        Args:
            filename: Filename to write to.
            img_format: Image format to use. Defaults to EPS.
            ylim: Specifies the y-axis limits.
        """
        plt = self.get_plot(ylim=ylim, zero_to_efermi=zero_to_efermi,
                            smooth=smooth)
        plt.savefig(filename, format=img_format)
        plt.close()

    def get_ticks(self):
        """
        Get all ticks and labels for a band structure plot.

        Returns:
            dict: A dictionary with 'distance': a list of distance at which
            ticks should be set and 'label': a list of label for each of those
            ticks.
        """
        tick_distance = []
        tick_labels = []
        previous_label = self._bs.kpoints[0].label
        previous_branch = self._bs.branches[0]['name']
        for i, c in enumerate(self._bs.kpoints):
            if c.label is not None:
                tick_distance.append(self._bs.distance[i])
                this_branch = None
                for b in self._bs.branches:
                    if b['start_index'] <= i <= b['end_index']:
                        this_branch = b['name']
                        break
                if c.label != previous_label \
                        and previous_branch != this_branch:
                    label1 = c.label
                    if label1.startswith("\\") or label1.find("_") != -1:
                        label1 = "$" + label1 + "$"
                    label0 = previous_label
                    if label0.startswith("\\") or label0.find("_") != -1:
                        label0 = "$" + label0 + "$"
                    tick_labels.pop()
                    tick_distance.pop()
                    tick_labels.append(label0 + "$\\mid$" + label1)
                else:
                    if c.label.startswith("\\") or c.label.find("_") != -1:
                        tick_labels.append("$" + c.label + "$")
                    else:
                        tick_labels.append(c.label)
                previous_label = c.label
                previous_branch = this_branch
        return {'distance': tick_distance, 'label': tick_labels}

    def plot_compare(self, other_plotter, legend=True):
        """
        plot two band structure for comparison. One is in red the other in blue
        (no difference in spins). The two band structures need to be defined
        on the same symmetry lines! and the distance between symmetry lines is
        the one of the band structure used to build the BSPlotter

        Args:
            another band structure object defined along the same symmetry lines

        Returns:
            a matplotlib object with both band structures

        """
        # TODO: add exception if the band structures are not compatible
        import matplotlib.lines as mlines
        plt = self.get_plot()
        data_orig = self.bs_plot_data()
        data = other_plotter.bs_plot_data()
        band_linewidth = 1
        for i in range(other_plotter._nb_bands):
            for d in range(len(data_orig['distances'])):
                plt.plot(data_orig['distances'][d],
                         [e[str(Spin.up)][i] for e in data['energy']][d],
                         'c-', linewidth=band_linewidth)
                if other_plotter._bs.is_spin_polarized:
                    plt.plot(data_orig['distances'][d],
                             [e[str(Spin.down)][i] for e in data['energy']][d],
                             'm--', linewidth=band_linewidth)
        if legend:
            handles = [mlines.Line2D([], [], linewidth=2,
                                     color='b', label='bs 1 up'),
                       mlines.Line2D([], [], linewidth=2,
                                     color='r', label='bs 1 down',
                                     linestyle="--"),
                       mlines.Line2D([], [], linewidth=2,
                                     color='c', label='bs 2 up'),
                       mlines.Line2D([], [], linewidth=2,
                                     color='m', linestyle="--",
                                     label='bs 2 down')]

            plt.legend(handles=handles)
        return plt

    def plot_brillouin(self):
        """
        plot the Brillouin zone
        """

        # get labels and lines
        labels = {}
        for k in self._bs.kpoints:
            if k.label:
                labels[k.label] = k.frac_coords

        lines = []
        for b in self._bs.branches:
            lines.append([self._bs.kpoints[b['start_index']].frac_coords,
                          self._bs.kpoints[b['end_index']].frac_coords])

        plot_brillouin_zone(self._bs.lattice_rec, lines=lines, labels=labels)


class BSPlotterProjected(BSPlotter):
    """
    Class to plot or get data to facilitate the plot of band structure objects
    projected along orbitals, elements or sites.

    Args:
        bs: A BandStructureSymmLine object with projections.
    """

    def __init__(self, bs):
        if len(bs.projections) == 0:
            raise ValueError("try to plot projections"
                             " on a band structure without any")
        super().__init__(bs)

    def _get_projections_by_branches(self, dictio):
        proj = self._bs.get_projections_on_elements_and_orbitals(dictio)
        proj_br = []
        for b in self._bs.branches:
            if self._bs.is_spin_polarized:
                proj_br.append(
                    {str(Spin.up): [[] for l in range(self._nb_bands)],
                     str(Spin.down): [[] for l in range(self._nb_bands)]})
            else:
                proj_br.append(
                    {str(Spin.up): [[] for l in range(self._nb_bands)]})

            for i in range(self._nb_bands):
                for j in range(b['start_index'], b['end_index'] + 1):
                    proj_br[-1][str(Spin.up)][i].append(
                        {e: {o: proj[Spin.up][i][j][e][o]
                             for o in proj[Spin.up][i][j][e]}
                         for e in proj[Spin.up][i][j]})
            if self._bs.is_spin_polarized:
                for b in self._bs.branches:
                    for i in range(self._nb_bands):
                        for j in range(b['start_index'], b['end_index'] + 1):
                            proj_br[-1][str(Spin.down)][i].append(
                                {e: {o: proj[Spin.down][i][j][e][o]
                                     for o in proj[Spin.down][i][j][e]}
                                 for e in proj[Spin.down][i][j]})
        return proj_br

    def get_projected_plots_dots(self, dictio, zero_to_efermi=True, ylim=None,
                                 vbm_cbm_marker=False):
        """
        Method returning a plot composed of subplots along different elements
        and orbitals.

        Args:
            dictio: The element and orbitals you want a projection on. The
                format is {Element:[Orbitals]} for instance
                {'Cu':['d','s'],'O':['p']} will give projections for Cu on
                d and s orbitals and on oxygen p.
                If you use this class to plot LobsterBandStructureSymmLine,
                the orbitals are named as in the FATBAND filename, e.g.
                "2p" or "2p_x"

        Returns:
            a pylab object with different subfigures for each projection
            The blue and red colors are for spin up and spin down.
            The bigger the red or blue dot in the band structure the higher
            character for the corresponding element and orbital.
        """
        band_linewidth = 1.0
        fig_number = sum([len(v) for v in dictio.values()])
        proj = self._get_projections_by_branches(dictio)
        data = self.bs_plot_data(zero_to_efermi)
        plt = pretty_plot(12, 8)
        e_min = -4
        e_max = 4
        if self._bs.is_metal():
            e_min = -10
            e_max = 10
        count = 1

        for el in dictio:
            for o in dictio[el]:
                plt.subplot(100 * math.ceil(fig_number / 2) + 20 + count)
                self._maketicks(plt)
                for b in range(len(data['distances'])):
                    for i in range(self._nb_bands):
                        plt.plot(data['distances'][b],
                                 [data['energy'][b][str(Spin.up)][i][j]
                                  for j in range(len(data['distances'][b]))],
                                 'b-',
                                 linewidth=band_linewidth)
                        if self._bs.is_spin_polarized:
                            plt.plot(data['distances'][b],
                                     [data['energy'][b][str(Spin.down)][i][j]
                                      for j in
                                      range(len(data['distances'][b]))],
                                     'r--', linewidth=band_linewidth)
                            for j in range(
                                    len(data['energy'][b][str(Spin.up)][i])):
                                plt.plot(data['distances'][b][j],
                                         data['energy'][b][str(Spin.down)][i][j], 'ro',
                                         markersize=proj[b][str(Spin.down)][i][j][str(el)][o] * 15.0)
                        for j in range(len(data['energy'][b][str(Spin.up)][i])):
                            plt.plot(data['distances'][b][j],
                                     data['energy'][b][str(Spin.up)][i][j],
                                     'bo',
                                     markersize=proj[b][str(Spin.up)][i][j][str(el)][o] * 15.0)
                if ylim is None:
                    if self._bs.is_metal():
                        if zero_to_efermi:
                            plt.ylim(e_min, e_max)
                        else:
                            plt.ylim(self._bs.efermi + e_min, self._bs.efermi
                                     + e_max)
                    else:
                        if vbm_cbm_marker:
                            for cbm in data['cbm']:
                                plt.scatter(cbm[0], cbm[1], color='r',
                                            marker='o',
                                            s=100)

                            for vbm in data['vbm']:
                                plt.scatter(vbm[0], vbm[1], color='g',
                                            marker='o',
                                            s=100)

                        plt.ylim(data['vbm'][0][1] + e_min, data['cbm'][0][1]
                                 + e_max)
                else:
                    plt.ylim(ylim)
                plt.title(str(el) + " " + str(o))
                count += 1
        return plt

    def get_elt_projected_plots(self, zero_to_efermi=True, ylim=None,
                                vbm_cbm_marker=False):
        """
        Method returning a plot composed of subplots along different elements

        Returns:
            a pylab object with different subfigures for each projection
            The blue and red colors are for spin up and spin down
            The bigger the red or blue dot in the band structure the higher
            character for the corresponding element and orbital
        """
        band_linewidth = 1.0
        proj = self._get_projections_by_branches({e.symbol: ['s', 'p', 'd']
                                                  for e in
                                                  self._bs.structure.composition.elements})
        data = self.bs_plot_data(zero_to_efermi)
        plt = pretty_plot(12, 8)
        e_min = -4
        e_max = 4
        if self._bs.is_metal():
            e_min = -10
            e_max = 10
        count = 1
        for el in self._bs.structure.composition.elements:
            plt.subplot(220 + count)
            self._maketicks(plt)
            for b in range(len(data['distances'])):
                for i in range(self._nb_bands):
                    plt.plot(data['distances'][b],
                             [data['energy'][b][str(Spin.up)][i][j]
                              for j in range(len(data['distances'][b]))], '-',
                             color=[192 / 255, 192 / 255, 192 / 255],
                             linewidth=band_linewidth)
                    if self._bs.is_spin_polarized:
                        plt.plot(data['distances'][b],
                                 [data['energy'][b][str(Spin.down)][i][j]
                                  for j in range(len(data['distances'][b]))],
                                 '--', color=[128 / 255, 128 / 255, 128 / 255],
                                 linewidth=band_linewidth)
                        for j in range(len(data['energy'][b][str(Spin.up)][i])):
                            markerscale = sum([proj[b][str(Spin.down)][i][
                                                   j][str(el)][o] for o in
                                               proj[b]
                                               [str(Spin.down)][i][j][
                                                   str(el)]])
                            plt.plot(data['distances'][b][j],
                                     data['energy'][b][str(Spin.down)][i][j],
                                     'bo',
                                     markersize=markerscale * 15.0,
                                     color=[markerscale, 0.3 * markerscale,
                                            0.4 * markerscale])
                    for j in range(len(data['energy'][b][str(Spin.up)][i])):
                        markerscale = sum(
                            [proj[b][str(Spin.up)][i][j][str(el)][o]
                             for o in proj[b]
                             [str(Spin.up)][i][j][str(el)]])
                        plt.plot(data['distances'][b][j],
                                 data['energy'][b][str(Spin.up)][i][j], 'o',
                                 markersize=markerscale * 15.0,
                                 color=[markerscale, 0.3 * markerscale,
                                        0.4 * markerscale])
            if ylim is None:
                if self._bs.is_metal():
                    if zero_to_efermi:
                        plt.ylim(e_min, e_max)
                    else:
                        plt.ylim(self._bs.efermi + e_min, self._bs.efermi
                                 + e_max)
                else:
                    if vbm_cbm_marker:
                        for cbm in data['cbm']:
                            plt.scatter(cbm[0], cbm[1], color='r', marker='o',
                                        s=100)

                        for vbm in data['vbm']:
                            plt.scatter(vbm[0], vbm[1], color='g', marker='o',
                                        s=100)

                    plt.ylim(data['vbm'][0][1] + e_min, data['cbm'][0][1]
                             + e_max)
            else:
                plt.ylim(ylim)
            plt.title(str(el))
            count += 1

        return plt

    def get_elt_projected_plots_color(self, zero_to_efermi=True,
                                      elt_ordered=None):
        """
        returns a pylab plot object with one plot where the band structure
        line color depends on the character of the band (along different
        elements). Each element is associated with red, green or blue
        and the corresponding rgb color depending on the character of the band
        is used. The method can only deal with binary and ternary compounds

        spin up and spin down are differientiated by a '-' and a '--' line

        Args:
            elt_ordered: A list of Element ordered. The first one is red,
                second green, last blue

        Returns:
            a pylab object

        """
        band_linewidth = 3.0
        if len(self._bs.structure.composition.elements) > 3:
            raise ValueError
        if elt_ordered is None:
            elt_ordered = self._bs.structure.composition.elements
        proj = self._get_projections_by_branches(
            {e.symbol: ['s', 'p', 'd']
             for e in self._bs.structure.composition.elements})
        data = self.bs_plot_data(zero_to_efermi)
        plt = pretty_plot(12, 8)

        spins = [Spin.up]
        if self._bs.is_spin_polarized:
            spins = [Spin.up, Spin.down]
        self._maketicks(plt)
        for s in spins:
            for b in range(len(data['distances'])):
                for i in range(self._nb_bands):
                    for j in range(len(data['energy'][b][str(s)][i]) - 1):
                        sum_e = 0.0
                        for el in elt_ordered:
                            sum_e = sum_e + \
                                    sum([proj[b][str(s)][i][j][str(el)][o]
                                         for o
                                         in proj[b][str(s)][i][j][str(el)]])
                        if sum_e == 0.0:
                            color = [0.0] * len(elt_ordered)
                        else:
                            color = [sum([proj[b][str(s)][i][j][str(el)][o]
                                          for o
                                          in proj[b][str(s)][i][j][str(el)]])
                                     / sum_e
                                     for el in elt_ordered]
                        if len(color) == 2:
                            color.append(0.0)
                            color[2] = color[1]
                            color[1] = 0.0
                        sign = '-'
                        if s == Spin.down:
                            sign = '--'
                        plt.plot([data['distances'][b][j],
                                  data['distances'][b][j + 1]],
                                 [data['energy'][b][str(s)][i][j],
                                  data['energy'][b][str(s)][i][j + 1]], sign,
                                 color=color, linewidth=band_linewidth)

        if self._bs.is_metal():
            if zero_to_efermi:
                e_min = -10
                e_max = 10
                plt.ylim(e_min, e_max)
                plt.ylim(self._bs.efermi + e_min, self._bs.efermi + e_max)
        else:
            plt.ylim(data['vbm'][0][1] - 4.0, data['cbm'][0][1] + 2.0)
        return plt

    def _get_projections_by_branches_patom_pmorb(self, dictio, dictpa,
                                                 sum_atoms, sum_morbs,
                                                 selected_branches):
        import copy
        setos = {'s': 0, 'py': 1, 'pz': 2, 'px': 3, 'dxy': 4, 'dyz': 5,
                 'dz2': 6, 'dxz': 7,
                 'dx2': 8, 'f_3': 9, 'f_2': 10, 'f_1': 11, 'f0': 12, 'f1': 13,
                 'f2': 14, 'f3': 15}

        num_branches = len(self._bs.branches)
        if selected_branches is not None:
            indices = []
            if not isinstance(selected_branches, list):
                raise TypeError(
                    "You do not give a correct type of 'selected_branches'. It should be 'list' type.")
            elif len(selected_branches) == 0:
                raise ValueError(
                    "The 'selected_branches' is empty. We cannot do anything.")
            else:
                for index in selected_branches:
                    if not isinstance(index, int):
                        raise ValueError(
                            "You do not give a correct type of index of symmetry lines. It should be "
                            "'int' type")
                    elif index > num_branches or index < 1:
                        raise ValueError(
                            "You give a incorrect index of symmetry lines: %s. The index should be in "
                            "range of [1, %s]." % (
                                str(index), str(num_branches)))
                    else:
                        indices.append(index - 1)
        else:
            indices = range(0, num_branches)

        proj = self._bs.projections
        proj_br = []
        for index in indices:
            b = self._bs.branches[index]
            print(b)
            if self._bs.is_spin_polarized:
                proj_br.append(
                    {str(Spin.up): [[] for l in range(self._nb_bands)],
                     str(Spin.down): [[] for l in range(self._nb_bands)]})
            else:
                proj_br.append(
                    {str(Spin.up): [[] for l in range(self._nb_bands)]})

            for i in range(self._nb_bands):
                for j in range(b['start_index'], b['end_index'] + 1):
                    edict = {}
                    for elt in dictpa:
                        for anum in dictpa[elt]:
                            edict[elt + str(anum)] = {}
                            for morb in dictio[elt]:
                                edict[elt + str(anum)][morb] = \
                                    proj[Spin.up][i][j][setos[morb]][anum - 1]
                    proj_br[-1][str(Spin.up)][i].append(edict)

            if self._bs.is_spin_polarized:
                for i in range(self._nb_bands):
                    for j in range(b['start_index'], b['end_index'] + 1):
                        edict = {}
                        for elt in dictpa:
                            for anum in dictpa[elt]:
                                edict[elt + str(anum)] = {}
                                for morb in dictio[elt]:
                                    edict[elt + str(anum)][morb] = \
                                        proj[Spin.up][i][j][setos[morb]][anum - 1]
                        proj_br[-1][str(Spin.down)][i].append(edict)

        # Adjusting  projections for plot
        dictio_d, dictpa_d = self._summarize_keys_for_plot(dictio, dictpa,
                                                           sum_atoms, sum_morbs)
        print('dictio_d: %s' % str(dictio_d))
        print('dictpa_d: %s' % str(dictpa_d))

        if (sum_atoms is None) and (sum_morbs is None):
            proj_br_d = copy.deepcopy(proj_br)
        else:
            proj_br_d = []
            branch = -1
            for index in indices:
                branch += 1
                br = self._bs.branches[index]
                if self._bs.is_spin_polarized:
                    proj_br_d.append(
                        {str(Spin.up): [[] for l in range(self._nb_bands)],
                         str(Spin.down): [[] for l in range(self._nb_bands)]})
                else:
                    proj_br_d.append(
                        {str(Spin.up): [[] for l in range(self._nb_bands)]})

                if (sum_atoms is not None) and (sum_morbs is None):
                    for i in range(self._nb_bands):
                        for j in range(br['end_index'] - br['start_index'] + 1):
                            atoms_morbs = copy.deepcopy(
                                proj_br[branch][str(Spin.up)][i][j])
                            edict = {}
                            for elt in dictpa:
                                if elt in sum_atoms:
                                    for anum in dictpa_d[elt][:-1]:
                                        edict[elt + anum] = copy.deepcopy(
                                            atoms_morbs[elt + anum])
                                    edict[elt + dictpa_d[elt][-1]] = {}
                                    for morb in dictio[elt]:
                                        sprojection = 0.0
                                        for anum in sum_atoms[elt]:
                                            sprojection += \
                                                atoms_morbs[elt + str(anum)][morb]
                                        edict[elt + dictpa_d[elt][-1]][
                                            morb] = sprojection
                                else:
                                    for anum in dictpa_d[elt]:
                                        edict[elt + anum] = copy.deepcopy(
                                            atoms_morbs[elt + anum])
                            proj_br_d[-1][str(Spin.up)][i].append(edict)
                    if self._bs.is_spin_polarized:
                        for i in range(self._nb_bands):
                            for j in range(br['end_index'] - br['start_index'] + 1):
                                atoms_morbs = copy.deepcopy(
                                    proj_br[branch][str(Spin.down)][i][j])
                                edict = {}
                                for elt in dictpa:
                                    if elt in sum_atoms:
                                        for anum in dictpa_d[elt][:-1]:
                                            edict[elt + anum] = copy.deepcopy(
                                                atoms_morbs[elt + anum])
                                        edict[elt + dictpa_d[elt][-1]] = {}
                                        for morb in dictio[elt]:
                                            sprojection = 0.0
                                            for anum in sum_atoms[elt]:
                                                sprojection += \
                                                    atoms_morbs[elt + str(anum)][
                                                        morb]
                                            edict[elt + dictpa_d[elt][-1]][
                                                morb] = sprojection
                                    else:
                                        for anum in dictpa_d[elt]:
                                            edict[elt + anum] = copy.deepcopy(
                                                atoms_morbs[elt + anum])
                                proj_br_d[-1][str(Spin.down)][i].append(edict)

                elif (sum_atoms is None) and (sum_morbs is not None):
                    for i in range(self._nb_bands):
                        for j in range(br['end_index'] - br['start_index'] + 1):
                            atoms_morbs = copy.deepcopy(
                                proj_br[branch][str(Spin.up)][i][j])
                            edict = {}
                            for elt in dictpa:
                                if elt in sum_morbs:
                                    for anum in dictpa_d[elt]:
                                        edict[elt + anum] = {}
                                        for morb in dictio_d[elt][:-1]:
                                            edict[elt + anum][morb] = \
                                                atoms_morbs[elt + anum][morb]
                                        sprojection = 0.0
                                        for morb in sum_morbs[elt]:
                                            sprojection += \
                                                atoms_morbs[elt + anum][morb]
                                        edict[elt + anum][
                                            dictio_d[elt][-1]] = sprojection
                                else:
                                    for anum in dictpa_d[elt]:
                                        edict[elt + anum] = copy.deepcopy(
                                            atoms_morbs[elt + anum])
                            proj_br_d[-1][str(Spin.up)][i].append(edict)
                    if self._bs.is_spin_polarized:
                        for i in range(self._nb_bands):
                            for j in range(br['end_index'] - br['start_index'] + 1):
                                atoms_morbs = copy.deepcopy(
                                    proj_br[branch][str(Spin.down)][i][j])
                                edict = {}
                                for elt in dictpa:
                                    if elt in sum_morbs:
                                        for anum in dictpa_d[elt]:
                                            edict[elt + anum] = {}
                                            for morb in dictio_d[elt][:-1]:
                                                edict[elt + anum][morb] = atoms_morbs[elt + anum][morb]
                                            sprojection = 0.0
                                            for morb in sum_morbs[elt]:
                                                sprojection += atoms_morbs[elt + anum][morb]
                                            edict[elt + anum][
                                                dictio_d[elt][-1]] = sprojection
                                    else:
                                        for anum in dictpa_d[elt]:
                                            edict[elt + anum] = copy.deepcopy(
                                                atoms_morbs[elt + anum])
                                proj_br_d[-1][str(Spin.down)][i].append(edict)

                else:
                    for i in range(self._nb_bands):
                        for j in range(br['end_index'] - br['start_index'] + 1):
                            atoms_morbs = copy.deepcopy(
                                proj_br[branch][str(Spin.up)][i][j])
                            edict = {}
                            for elt in dictpa:
                                if (elt in sum_atoms) and (elt in sum_morbs):
                                    for anum in dictpa_d[elt][:-1]:
                                        edict[elt + anum] = {}
                                        for morb in dictio_d[elt][:-1]:
                                            edict[elt + anum][morb] = \
                                                atoms_morbs[elt + anum][morb]
                                        sprojection = 0.0
                                        for morb in sum_morbs[elt]:
                                            sprojection += \
                                                atoms_morbs[elt + anum][morb]
                                        edict[elt + anum][
                                            dictio_d[elt][-1]] = sprojection

                                    edict[elt + dictpa_d[elt][-1]] = {}
                                    for morb in dictio_d[elt][:-1]:
                                        sprojection = 0.0
                                        for anum in sum_atoms[elt]:
                                            sprojection += \
                                                atoms_morbs[elt + str(anum)][morb]
                                        edict[elt + dictpa_d[elt][-1]][
                                            morb] = sprojection

                                    sprojection = 0.0
                                    for anum in sum_atoms[elt]:
                                        for morb in sum_morbs[elt]:
                                            sprojection += \
                                                atoms_morbs[elt + str(anum)][morb]
                                    edict[elt + dictpa_d[elt][-1]][
                                        dictio_d[elt][-1]] = sprojection

                                elif (elt in sum_atoms) and (
                                        elt not in sum_morbs):
                                    for anum in dictpa_d[elt][:-1]:
                                        edict[elt + anum] = copy.deepcopy(
                                            atoms_morbs[elt + anum])
                                    edict[elt + dictpa_d[elt][-1]] = {}
                                    for morb in dictio[elt]:
                                        sprojection = 0.0
                                        for anum in sum_atoms[elt]:
                                            sprojection += \
                                                atoms_morbs[elt + str(anum)][morb]
                                        edict[elt + dictpa_d[elt][-1]][
                                            morb] = sprojection

                                elif (elt not in sum_atoms) and (
                                        elt in sum_morbs):
                                    for anum in dictpa_d[elt]:
                                        edict[elt + anum] = {}
                                        for morb in dictio_d[elt][:-1]:
                                            edict[elt + anum][morb] = atoms_morbs[elt + anum][morb]
                                        sprojection = 0.0
                                        for morb in sum_morbs[elt]:
                                            sprojection += atoms_morbs[elt + anum][morb]
                                        edict[elt + anum][
                                            dictio_d[elt][-1]] = sprojection

                                else:
                                    for anum in dictpa_d[elt]:
                                        edict[elt + anum] = {}
                                        for morb in dictio_d[elt]:
                                            edict[elt + anum][morb] = atoms_morbs[elt + anum][morb]
                            proj_br_d[-1][str(Spin.up)][i].append(edict)

                    if self._bs.is_spin_polarized:
                        for i in range(self._nb_bands):
                            for j in range(br['end_index'] - br['start_index'] + 1):
                                atoms_morbs = copy.deepcopy(proj_br[branch][str(Spin.down)][i][j])
                                edict = {}
                                for elt in dictpa:
                                    if (elt in sum_atoms) and (
                                            elt in sum_morbs):
                                        for anum in dictpa_d[elt][:-1]:
                                            edict[elt + anum] = {}
                                            for morb in dictio_d[elt][:-1]:
                                                edict[elt + anum][morb] = atoms_morbs[elt + anum][morb]
                                            sprojection = 0.0
                                            for morb in sum_morbs[elt]:
                                                sprojection += atoms_morbs[elt + anum][morb]
                                            edict[elt + anum][dictio_d[elt][-1]] = sprojection

                                        edict[elt + dictpa_d[elt][-1]] = {}
                                        for morb in dictio_d[elt][:-1]:
                                            sprojection = 0.0
                                            for anum in sum_atoms[elt]:
                                                sprojection += atoms_morbs[elt + str(anum)][morb]
                                            edict[elt + dictpa_d[elt][-1]][morb] = sprojection

                                        sprojection = 0.0
                                        for anum in sum_atoms[elt]:
                                            for morb in sum_morbs[elt]:
                                                sprojection += \
                                                    atoms_morbs[elt + str(anum)][
                                                        morb]
                                        edict[elt + dictpa_d[elt][-1]][
                                            dictio_d[elt][-1]] = sprojection

                                    elif (elt in sum_atoms) and (
                                            elt not in sum_morbs):
                                        for anum in dictpa_d[elt][:-1]:
                                            edict[elt + anum] = copy.deepcopy(
                                                atoms_morbs[elt + anum])
                                        edict[elt + dictpa_d[elt][-1]] = {}
                                        for morb in dictio[elt]:
                                            sprojection = 0.0
                                            for anum in sum_atoms[elt]:
                                                sprojection += \
                                                    atoms_morbs[elt + str(anum)][
                                                        morb]
                                            edict[elt + dictpa_d[elt][-1]][
                                                morb] = sprojection

                                    elif (elt not in sum_atoms) and (
                                            elt in sum_morbs):
                                        for anum in dictpa_d[elt]:
                                            edict[elt + anum] = {}
                                            for morb in dictio_d[elt][:-1]:
                                                edict[elt + anum][morb] = \
                                                    atoms_morbs[elt + anum][morb]
                                            sprojection = 0.0
                                            for morb in sum_morbs[elt]:
                                                sprojection += \
                                                    atoms_morbs[elt + anum][morb]
                                            edict[elt + anum][
                                                dictio_d[elt][-1]] = sprojection

                                    else:
                                        for anum in dictpa_d[elt]:
                                            edict[elt + anum] = {}
                                            for morb in dictio_d[elt]:
                                                edict[elt + anum][morb] = \
                                                    atoms_morbs[elt + anum][morb]
                                proj_br_d[-1][str(Spin.down)][i].append(edict)

        return proj_br_d, dictio_d, dictpa_d, indices

    def get_projected_plots_dots_patom_pmorb(self, dictio, dictpa,
                                             sum_atoms=None, sum_morbs=None,
                                             zero_to_efermi=True, ylim=None,
                                             vbm_cbm_marker=False,
                                             selected_branches=None,
                                             w_h_size=(12, 8), num_column=None):
        """
        Method returns a plot composed of subplots for different atoms and
        orbitals (subshell orbitals such as 's', 'p', 'd' and 'f' defined by
        azimuthal quantum numbers l = 0, 1, 2 and 3, respectively or
        individual orbitals like 'px', 'py' and 'pz' defined by magnetic
        quantum numbers m = -1, 1 and 0, respectively).
        This is an extension of "get_projected_plots_dots" method.

        Args:
            dictio: The elements and the orbitals you need to project on. The
                format is {Element:[Orbitals]}, for instance:
                {'Cu':['dxy','s','px'],'O':['px','py','pz']} will give
                projections for Cu on orbitals dxy, s, px and
                for O on orbitals px, py, pz. If you want to sum over all
                individual orbitals of subshell orbitals,
                for example, 'px', 'py' and 'pz' of O, just simply set
                {'Cu':['dxy','s','px'],'O':['p']} and set sum_morbs (see
                explanations below) as {'O':[p],...}.
                Otherwise, you will get an error.
            dictpa: The elements and their sites (defined by site numbers) you
                need to project on. The format is
                {Element: [Site numbers]}, for instance: {'Cu':[1,5],'O':[3,4]}
                will give projections for Cu on site-1
                and on site-5, O on site-3 and on site-4 in the cell.
                Attention:
                The correct site numbers of atoms are consistent with
                themselves in the structure computed. Normally,
                the structure should be totally similar with POSCAR file,
                however, sometimes VASP can rotate or
                translate the cell. Thus, it would be safe if using Vasprun
                class to get the final_structure and as a
                result, correct index numbers of atoms.
            sum_atoms: Sum projection of the similar atoms together (e.g.: Cu
                on site-1 and Cu on site-5). The format is
                {Element: [Site numbers]}, for instance:
                 {'Cu': [1,5], 'O': [3,4]} means summing projections over Cu on
                 site-1 and Cu on site-5 and O on site-3
                 and on site-4. If you do not want to use this functional, just
                 turn it off by setting sum_atoms = None.
            sum_morbs: Sum projections of individual orbitals of similar atoms
                together (e.g.: 'dxy' and 'dxz'). The
                format is {Element: [individual orbitals]}, for instance:
                {'Cu': ['dxy', 'dxz'], 'O': ['px', 'py']} means summing
                projections over 'dxy' and 'dxz' of Cu and 'px'
                and 'py' of O. If you do not want to use this functional, just
                turn it off by setting sum_morbs = None.
            selected_branches: The index of symmetry lines you chose for
                plotting. This can be useful when the number of
                symmetry lines (in KPOINTS file) are manny while you only want
                to show for certain ones. The format is
                [index of line], for instance:
                [1, 3, 4] means you just need to do projection along lines
                number 1, 3 and 4 while neglecting lines
                number 2 and so on. By default, this is None type and all
                symmetry lines will be plotted.
            w_h_size: This variable help you to control the width and height
                of figure. By default, width = 12 and
                height = 8 (inches). The width/height ratio is kept the same
                for subfigures and the size of each depends
                on how many number of subfigures are plotted.
            num_column: This variable help you to manage how the subfigures are
                arranged in the figure by setting
                up the number of columns of subfigures. The value should be an
                int number. For example, num_column = 3
                means you want to plot subfigures in 3 columns. By default,
                num_column = None and subfigures are
                aligned in 2 columns.

        Returns:
            A pylab object with different subfigures for different projections.
            The blue and red colors lines are bands
            for spin up and spin down. The green and cyan dots are projections
            for spin up and spin down. The bigger
            the green or cyan dots in the projected band structures, the higher
            character for the corresponding elements
            and orbitals. List of individual orbitals and their numbers (set up
            by VASP and no special meaning):
            s = 0; py = 1 pz = 2 px = 3; dxy = 4 dyz = 5 dz2 = 6 dxz = 7 dx2 = 8;
            f_3 = 9 f_2 = 10 f_1 = 11 f0 = 12 f1 = 13 f2 = 14 f3 = 15
        """
        dictio, sum_morbs = self._Orbitals_SumOrbitals(dictio, sum_morbs)
        dictpa, sum_atoms, number_figs = self._number_of_subfigures(dictio, dictpa, sum_atoms, sum_morbs)
        print('Number of subfigures: %s' % str(number_figs))
        if number_figs > 9:
            print(
                "The number of sub-figures %s might be too manny and the implementation might take a long time.\n"
                "A smaller number or a plot with selected symmetry lines (selected_branches) might be better.\n"
                % str(number_figs))
        import math
        from pymatgen.util.plotting import pretty_plot
        band_linewidth = 0.5
        plt = pretty_plot(w_h_size[0], w_h_size[1])
        proj_br_d, dictio_d, dictpa_d, branches = self._get_projections_by_branches_patom_pmorb(
            dictio, dictpa,
            sum_atoms, sum_morbs, selected_branches)
        data = self.bs_plot_data(zero_to_efermi)
        e_min = -4
        e_max = 4
        if self._bs.is_metal():
            e_min = -10
            e_max = 10

        count = 0
        for elt in dictpa_d:
            for numa in dictpa_d[elt]:
                for o in dictio_d[elt]:

                    count += 1
                    if num_column is None:
                        if number_figs == 1:
                            plt.subplot(1, 1, 1)
                        else:
                            row = number_figs / 2
                            if number_figs % 2 == 0:
                                plt.subplot(row, 2, count)
                            else:
                                plt.subplot(row + 1, 2, count)
                    elif isinstance(num_column, int):
                        row = number_figs / num_column
                        if number_figs % num_column == 0:
                            plt.subplot(row, num_column, count)
                        else:
                            plt.subplot(row + 1, num_column, count)
                    else:
                        raise ValueError(
                            "The invalid 'num_column' is assigned. It should be an integer.")

                    plt, shift = self._maketicks_selected(plt, branches)
                    br = -1
                    for b in branches:
                        br += 1
                        for i in range(self._nb_bands):
                            plt.plot(list(map(lambda x: x - shift[br], data['distances'][b])),
                                     [data['energy'][b][str(Spin.up)][i][j]
                                      for j in
                                      range(len(data['distances'][b]))],
                                     'b-', linewidth=band_linewidth)

                            if self._bs.is_spin_polarized:
                                plt.plot(list(map(lambda x: x - shift[br], data['distances'][b])),
                                         [data['energy'][b][str(Spin.down)][i][
                                              j]
                                          for j in
                                          range(len(data['distances'][b]))],
                                         'r--', linewidth=band_linewidth)
                                for j in range(len(
                                        data['energy'][b][str(Spin.up)][i])):
                                    plt.plot(
                                        data['distances'][b][j] - shift[br],
                                        data['energy'][b][str(Spin.down)][i][j],
                                        'co', markersize=proj_br_d[br][str(Spin.down)][i][j][elt + numa][o] * 15.0)

                            for j in range(len(data['energy'][b][str(Spin.up)][i])):
                                plt.plot(data['distances'][b][j] - shift[br],
                                         data['energy'][b][str(Spin.up)][i][j],
                                         'go', markersize=proj_br_d[br][str(Spin.up)][i][j][elt + numa][o] * 15.0)

                    if ylim is None:
                        if self._bs.is_metal():
                            if zero_to_efermi:
                                plt.ylim(e_min, e_max)
                            else:
                                plt.ylim(self._bs.efermi + e_min,
                                         self._bs._efermi
                                         + e_max)
                        else:
                            if vbm_cbm_marker:
                                for cbm in data['cbm']:
                                    plt.scatter(cbm[0], cbm[1], color='r',
                                                marker='o',
                                                s=100)

                                for vbm in data['vbm']:
                                    plt.scatter(vbm[0], vbm[1], color='g',
                                                marker='o',
                                                s=100)

                            plt.ylim(data['vbm'][0][1] + e_min,
                                     data['cbm'][0][1]
                                     + e_max)
                    else:
                        plt.ylim(ylim)
                    plt.title(elt + " " + numa + " " + str(o))

        return plt

    def _Orbitals_SumOrbitals(self, dictio, sum_morbs):
        all_orbitals = ['s', 'p', 'd', 'f', 'px', 'py', 'pz', 'dxy', 'dyz',
                        'dxz', 'dx2', 'dz2',
                        'f_3', 'f_2', 'f_1', 'f0', 'f1', 'f2', 'f3']
        individual_orbs = {'p': ['px', 'py', 'pz'],
                           'd': ['dxy', 'dyz', 'dxz', 'dx2', 'dz2'],
                           'f': ['f_3', 'f_2', 'f_1', 'f0', 'f1', 'f2', 'f3']}

        if not isinstance(dictio, dict):
            raise TypeError(
                "The invalid type of 'dictio' was bound. It should be dict type.")
        elif len(dictio.keys()) == 0:
            raise KeyError("The 'dictio' is empty. We cannot do anything.")
        else:
            for elt in dictio:
                if Element.is_valid_symbol(elt):
                    if isinstance(dictio[elt], list):
                        if len(dictio[elt]) == 0:
                            raise ValueError(
                                "The dictio[%s] is empty. We cannot do anything" % elt)
                        for orb in dictio[elt]:
                            if not isinstance(orb, str):
                                raise ValueError(
                                    "The invalid format of orbitals is in 'dictio[%s]': %s. "
                                    "They should be string." % (elt, str(orb)))
                            elif orb not in all_orbitals:
                                raise ValueError(
                                    "The invalid name of orbital is given in 'dictio[%s]'." % elt)
                            else:
                                if orb in individual_orbs.keys():
                                    if len(set(dictio[elt]).intersection(
                                            individual_orbs[orb])) != 0:
                                        raise ValueError(
                                            "The 'dictio[%s]' contains orbitals repeated." % elt)
                        nelems = Counter(dictio[elt]).values()
                        if sum(nelems) > len(nelems):
                            raise ValueError(
                                "You put in at least two similar orbitals in dictio[%s]." % elt)
                    else:
                        raise TypeError(
                            "The invalid type of value was put into 'dictio[%s]'. It should be list "
                            "type." % elt)
                else:
                    raise KeyError(
                        "The invalid element was put into 'dictio' as a key: %s" % elt)

        if sum_morbs is None:
            print("You do not want to sum projection over orbitals.")
        elif not isinstance(sum_morbs, dict):
            raise TypeError(
                "The invalid type of 'sum_orbs' was bound. It should be dict or 'None' type.")
        elif len(sum_morbs.keys()) == 0:
            raise KeyError("The 'sum_morbs' is empty. We cannot do anything")
        else:
            for elt in sum_morbs:
                if Element.is_valid_symbol(elt):
                    if isinstance(sum_morbs[elt], list):
                        for orb in sum_morbs[elt]:
                            if not isinstance(orb, str):
                                raise TypeError(
                                    "The invalid format of orbitals is in 'sum_morbs[%s]': %s. "
                                    "They should be string." % (elt, str(orb)))
                            elif orb not in all_orbitals:
                                raise ValueError(
                                    "The invalid name of orbital in 'sum_morbs[%s]' is given." % elt)
                            else:
                                if orb in individual_orbs.keys():
                                    if len(set(sum_morbs[elt]).intersection(
                                            individual_orbs[orb])) != 0:
                                        raise ValueError(
                                            "The 'sum_morbs[%s]' contains orbitals repeated." % elt)
                        nelems = Counter(sum_morbs[elt]).values()
                        if sum(nelems) > len(nelems):
                            raise ValueError(
                                "You put in at least two similar orbitals in sum_morbs[%s]." % elt)
                    else:
                        raise TypeError(
                            "The invalid type of value was put into 'sum_morbs[%s]'. It should be list "
                            "type." % elt)
                    if elt not in dictio.keys():
                        raise ValueError(
                            "You cannot sum projection over orbitals of atoms '%s' because they are not "
                            "mentioned in 'dictio'." % elt)
                else:
                    raise KeyError(
                        "The invalid element was put into 'sum_morbs' as a key: %s" % elt)

        for elt in dictio:
            if len(dictio[elt]) == 1:
                if len(dictio[elt][0]) > 1:
                    if elt in sum_morbs.keys():
                        raise ValueError(
                            "You cannot sum projection over one individual orbital '%s' of '%s'." %
                            (dictio[elt][0], elt))
                else:
                    if sum_morbs is None:
                        pass
                    elif elt not in sum_morbs.keys():
                        print(
                            "You do not want to sum projection over orbitals of element: %s" % elt)
                    else:
                        if len(sum_morbs[elt]) == 0:
                            raise ValueError(
                                "The empty list is an invalid value for sum_morbs[%s]." % elt)
                        elif len(sum_morbs[elt]) > 1:
                            for orb in sum_morbs[elt]:
                                if dictio[elt][0] not in orb:
                                    raise ValueError(
                                        "The invalid orbital '%s' was put into 'sum_morbs[%s]'." %
                                        (orb, elt))
                        else:
                            if orb == 's' or len(orb) > 1:
                                raise ValueError(
                                    "The invalid orbital '%s' was put into sum_orbs['%s']." % (
                                        orb, elt))
                            else:
                                sum_morbs[elt] = individual_orbs[dictio[elt][0]]
                                dictio[elt] = individual_orbs[dictio[elt][0]]
            else:
                duplicate = copy.deepcopy(dictio[elt])
                for orb in dictio[elt]:
                    if orb in individual_orbs.keys():
                        duplicate.remove(orb)
                        for o in individual_orbs[orb]:
                            duplicate.append(o)
                dictio[elt] = copy.deepcopy(duplicate)

                if sum_morbs is None:
                    pass
                elif elt not in sum_morbs.keys():
                    print(
                        "You do not want to sum projection over orbitals of element: %s" % elt)
                else:
                    if len(sum_morbs[elt]) == 0:
                        raise ValueError(
                            "The empty list is an invalid value for sum_morbs[%s]." % elt)
                    elif len(sum_morbs[elt]) == 1:
                        orb = sum_morbs[elt][0]
                        if orb == 's':
                            raise ValueError(
                                "We do not sum projection over only 's' orbital of the same "
                                "type of element.")
                        elif orb in individual_orbs.keys():
                            sum_morbs[elt].pop(0)
                            for o in individual_orbs[orb]:
                                sum_morbs[elt].append(o)
                        else:
                            raise ValueError(
                                "You never sum projection over one orbital in sum_morbs[%s]" % elt)
                    else:
                        duplicate = copy.deepcopy(sum_morbs[elt])
                        for orb in sum_morbs[elt]:
                            if orb in individual_orbs.keys():
                                duplicate.remove(orb)
                                for o in individual_orbs[orb]:
                                    duplicate.append(o)
                        sum_morbs[elt] = copy.deepcopy(duplicate)

                    for orb in sum_morbs[elt]:
                        if orb not in dictio[elt]:
                            raise ValueError(
                                "The orbitals of sum_morbs[%s] conflict with those of dictio[%s]." %
                                (elt, elt))

        return dictio, sum_morbs

    def _number_of_subfigures(self, dictio, dictpa, sum_atoms, sum_morbs):
        from pymatgen.core.periodic_table import Element
        from collections import Counter

        if (not isinstance(dictpa, dict)):
            raise TypeError(
                "The invalid type of 'dictpa' was bound. It should be dict type.")
        elif len(dictpa.keys()) == 0:
            raise KeyError("The 'dictpa' is empty. We cannot do anything.")
        else:
            for elt in dictpa:
                if Element.is_valid_symbol(elt):
                    if isinstance(dictpa[elt], list):
                        if len(dictpa[elt]) == 0:
                            raise ValueError(
                                "The dictpa[%s] is empty. We cannot do anything" % elt)
                        _sites = self._bs.structure.sites
                        indices = []
                        for i in range(0, len(_sites)):
                            if list(_sites[i]._species.keys())[0].__eq__(
                                    Element(elt)):
                                indices.append(i + 1)
                        for number in dictpa[elt]:
                            if isinstance(number, str):
                                if 'all' == number.lower():
                                    dictpa[elt] = indices
                                    print(
                                        "You want to consider all '%s' atoms." % elt)
                                    break
                                else:
                                    raise ValueError(
                                        "You put wrong site numbers in 'dictpa[%s]': %s." %
                                        (elt, str(number)))
                            elif isinstance(number, int):
                                if number not in indices:
                                    raise ValueError(
                                        "You put wrong site numbers in 'dictpa[%s]': %s." %
                                        (elt, str(number)))
                            else:
                                raise ValueError(
                                    "You put wrong site numbers in 'dictpa[%s]': %s." % (
                                        elt, str(number)))
                        nelems = Counter(dictpa[elt]).values()
                        if sum(nelems) > len(nelems):
                            raise ValueError(
                                "You put at least two similar site numbers into 'dictpa[%s]'." % elt)
                    else:
                        raise TypeError(
                            "The invalid type of value was put into 'dictpa[%s]'. It should be list "
                            "type." % elt)
                else:
                    raise KeyError(
                        "The invalid element was put into 'dictpa' as a key: %s" % elt)

        if len(list(dictio.keys())) != len(list(dictpa.keys())):
            raise KeyError(
                "The number of keys in 'dictio' and 'dictpa' are not the same.")
        else:
            for elt in dictio.keys():
                if elt not in dictpa.keys():
                    raise KeyError("The element '%s' is not in both dictpa and dictio." % elt)
            for elt in dictpa.keys():
                if elt not in dictio.keys():
                    raise KeyError("The element '%s' in not in both dictpa and dictio." % elt)

        if sum_atoms is None:
            print("You do not want to sum projection over atoms.")
        elif not isinstance(sum_atoms, dict):
            raise TypeError("The invalid type of 'sum_atoms' was bound. It should be dict type.")
        elif len(sum_atoms.keys()) == 0:
            raise KeyError("The 'sum_atoms' is empty. We cannot do anything.")
        else:
            for elt in sum_atoms:
                if Element.is_valid_symbol(elt):
                    if isinstance(sum_atoms[elt], list):
                        if len(sum_atoms[elt]) == 0:
                            raise ValueError(
                                "The sum_atoms[%s] is empty. We cannot do anything" % elt)
                        _sites = self._bs.structure.sites
                        indices = []
                        for i in range(0, len(_sites)):
                            if list(_sites[i]._species.keys())[0].__eq__(
                                    Element(elt)):
                                indices.append(i + 1)
                        for number in sum_atoms[elt]:
                            if isinstance(number, str):
                                if 'all' == number.lower():
                                    sum_atoms[elt] = indices
                                    print(
                                        "You want to sum projection over all '%s' atoms." % elt)
                                    break
                                else:
                                    raise ValueError(
                                        "You put wrong site numbers in 'sum_atoms[%s]'." % elt)
                            elif isinstance(number, int):
                                if number not in indices:
                                    raise ValueError(
                                        "You put wrong site numbers in 'sum_atoms[%s]'." % elt)
                                elif number not in dictpa[elt]:
                                    raise ValueError(
                                        "You cannot sum projection with atom number '%s' because it is not "
                                        "metioned in dicpta[%s]" % (
                                            str(number), elt))
                            else:
                                raise ValueError(
                                    "You put wrong site numbers in 'sum_atoms[%s]'." % elt)
                        nelems = Counter(sum_atoms[elt]).values()
                        if sum(nelems) > len(nelems):
                            raise ValueError(
                                "You put at least two similar site numbers into 'sum_atoms[%s]'." % elt)
                    else:
                        raise TypeError(
                            "The invalid type of value was put into 'sum_atoms[%s]'. It should be list "
                            "type." % elt)
                    if elt not in dictpa.keys():
                        raise ValueError(
                            "You cannot sum projection over atoms '%s' because it is not "
                            "mentioned in 'dictio'." % elt)
                else:
                    raise KeyError(
                        "The invalid element was put into 'sum_atoms' as a key: %s" % elt)
                if len(sum_atoms[elt]) == 1:
                    raise ValueError(
                        "We do not sum projection over only one atom: %s" % elt)

        max_number_figs = 0
        decrease = 0
        for elt in dictio:
            max_number_figs += len(dictio[elt]) * len(dictpa[elt])

        if (sum_atoms is None) and (sum_morbs is None):
            number_figs = max_number_figs
        elif (sum_atoms is not None) and (sum_morbs is None):
            for elt in sum_atoms:
                decrease += (len(sum_atoms[elt]) - 1) * len(dictio[elt])
            number_figs = max_number_figs - decrease
        elif (sum_atoms is None) and (sum_morbs is not None):
            for elt in sum_morbs:
                decrease += (len(sum_morbs[elt]) - 1) * len(dictpa[elt])
            number_figs = max_number_figs - decrease
        elif (sum_atoms is not None) and (sum_morbs is not None):
            for elt in sum_atoms:
                decrease += (len(sum_atoms[elt]) - 1) * len(dictio[elt])
            for elt in sum_morbs:
                if elt in sum_atoms:
                    decrease += (len(sum_morbs[elt]) - 1) * (
                            len(dictpa[elt]) - len(sum_atoms[elt]) + 1)
                else:
                    decrease += (len(sum_morbs[elt]) - 1) * len(dictpa[elt])
            number_figs = max_number_figs - decrease
        else:
            raise ValueError("Invalid format of 'sum_atoms' and 'sum_morbs'.")

        return dictpa, sum_atoms, number_figs

    def _summarize_keys_for_plot(self, dictio, dictpa, sum_atoms, sum_morbs):
        from pymatgen.core.periodic_table import Element
        individual_orbs = {'p': ['px', 'py', 'pz'],
                           'd': ['dxy', 'dyz', 'dxz', 'dx2', 'dz2'],
                           'f': ['f_3', 'f_2', 'f_1', 'f0', 'f1', 'f2', 'f3']}

        def number_label(list_numbers):
            list_numbers = sorted(list_numbers)
            divide = [[]]
            divide[0].append(list_numbers[0])
            group = 0
            for i in range(1, len(list_numbers)):
                if list_numbers[i] == list_numbers[i - 1] + 1:
                    divide[group].append(list_numbers[i])
                else:
                    group += 1
                    divide.append([list_numbers[i]])
            label = ""
            for elem in divide:
                if len(elem) > 1:
                    label += str(elem[0]) + "-" + str(elem[-1]) + ","
                else:
                    label += str(elem[0]) + ","
            return label[:-1]

        def orbital_label(list_orbitals):
            divide = {}
            for orb in list_orbitals:
                if orb[0] in divide:
                    divide[orb[0]].append(orb)
                else:
                    divide[orb[0]] = []
                    divide[orb[0]].append(orb)
            label = ""
            for elem in divide:
                if elem == 's':
                    label += "s" + ","
                else:
                    if len(divide[elem]) == len(individual_orbs[elem]):
                        label += elem + ","
                    else:
                        l = [o[1:] for o in divide[elem]]
                        label += elem + str(l).replace("['", "").replace("']",
                                                                         "").replace(
                            "', '", "-") + ","
            return label[:-1]

        if (sum_atoms is None) and (sum_morbs is None):
            dictio_d = dictio
            dictpa_d = {elt: [str(anum) for anum in dictpa[elt]] for elt in
                        dictpa}

        elif (sum_atoms is not None) and (sum_morbs is None):
            dictio_d = dictio
            dictpa_d = {}
            for elt in dictpa:
                dictpa_d[elt] = []
                if elt in sum_atoms:
                    _sites = self._bs.structure.sites
                    indices = []
                    for i in range(0, len(_sites)):
                        if list(_sites[i]._species.keys())[0].__eq__(Element(elt)):
                            indices.append(i + 1)
                    flag_1 = len(set(dictpa[elt]).intersection(indices))
                    flag_2 = len(set(sum_atoms[elt]).intersection(indices))
                    if flag_1 == len(indices) and flag_2 == len(indices):
                        dictpa_d[elt].append('all')
                    else:
                        for anum in dictpa[elt]:
                            if anum not in sum_atoms[elt]:
                                dictpa_d[elt].append(str(anum))
                        label = number_label(sum_atoms[elt])
                        dictpa_d[elt].append(label)
                else:
                    for anum in dictpa[elt]:
                        dictpa_d[elt].append(str(anum))

        elif (sum_atoms is None) and (sum_morbs is not None):
            dictio_d = {}
            for elt in dictio:
                dictio_d[elt] = []
                if elt in sum_morbs:
                    for morb in dictio[elt]:
                        if morb not in sum_morbs[elt]:
                            dictio_d[elt].append(morb)
                    label = orbital_label(sum_morbs[elt])
                    dictio_d[elt].append(label)
                else:
                    dictio_d[elt] = dictio[elt]
            dictpa_d = {elt: [str(anum) for anum in dictpa[elt]] for elt in
                        dictpa}

        else:
            dictio_d = {}
            for elt in dictio:
                dictio_d[elt] = []
                if elt in sum_morbs:
                    for morb in dictio[elt]:
                        if morb not in sum_morbs[elt]:
                            dictio_d[elt].append(morb)
                    label = orbital_label(sum_morbs[elt])
                    dictio_d[elt].append(label)
                else:
                    dictio_d[elt] = dictio[elt]
            dictpa_d = {}
            for elt in dictpa:
                dictpa_d[elt] = []
                if elt in sum_atoms:
                    _sites = self._bs.structure.sites
                    indices = []
                    for i in range(0, len(_sites)):
                        if list(_sites[i]._species.keys())[0].__eq__(Element(elt)):
                            indices.append(i + 1)
                    flag_1 = len(set(dictpa[elt]).intersection(indices))
                    flag_2 = len(set(sum_atoms[elt]).intersection(indices))
                    if flag_1 == len(indices) and flag_2 == len(indices):
                        dictpa_d[elt].append('all')
                    else:
                        for anum in dictpa[elt]:
                            if anum not in sum_atoms[elt]:
                                dictpa_d[elt].append(str(anum))
                        label = number_label(sum_atoms[elt])
                        dictpa_d[elt].append(label)
                else:
                    for anum in dictpa[elt]:
                        dictpa_d[elt].append(str(anum))

        return dictio_d, dictpa_d

    def _maketicks_selected(self, plt, branches):
        """
        utility private method to add ticks to a band structure with selected branches
        """
        ticks = self.get_ticks()
        distance = []
        label = []
        rm_elems = []
        for i in range(1, len(ticks['distance'])):
            if ticks['label'][i] == ticks['label'][i - 1]:
                rm_elems.append(i)
        for i in range(len(ticks['distance'])):
            if i not in rm_elems:
                distance.append(ticks['distance'][i])
                label.append(ticks['label'][i])
        l_branches = [distance[i] - distance[i - 1] for i in
                      range(1, len(distance))]
        n_distance = []
        n_label = []
        for branch in branches:
            n_distance.append(l_branches[branch])
            if ("$\\mid$" not in label[branch]) and (
                    "$\\mid$" not in label[branch + 1]):
                n_label.append([label[branch], label[branch + 1]])
            elif ("$\\mid$" in label[branch]) and (
                    "$\\mid$" not in label[branch + 1]):
                n_label.append(
                    [label[branch].split("$")[-1], label[branch + 1]])
            elif ("$\\mid$" not in label[branch]) and (
                    "$\\mid$" in label[branch + 1]):
                n_label.append([label[branch], label[branch + 1].split("$")[0]])
            else:
                n_label.append([label[branch].split("$")[-1],
                                label[branch + 1].split("$")[0]])

        f_distance = []
        rf_distance = []
        f_label = []
        f_label.append(n_label[0][0])
        f_label.append(n_label[0][1])
        f_distance.append(0.0)
        f_distance.append(n_distance[0])
        rf_distance.append(0.0)
        rf_distance.append(n_distance[0])
        length = n_distance[0]
        for i in range(1, len(n_distance)):
            if n_label[i][0] == n_label[i - 1][1]:
                f_distance.append(length)
                f_distance.append(length + n_distance[i])
                f_label.append(n_label[i][0])
                f_label.append(n_label[i][1])
            else:
                f_distance.append(length + n_distance[i])
                f_label[-1] = n_label[i - 1][1] + "$\\mid$" + n_label[i][0]
                f_label.append(n_label[i][1])
            rf_distance.append(length + n_distance[i])
            length += n_distance[i]

        n_ticks = {'distance': f_distance, 'label': f_label}
        uniq_d = []
        uniq_l = []
        temp_ticks = list(zip(n_ticks['distance'], n_ticks['label']))
        for i in range(len(temp_ticks)):
            if i == 0:
                uniq_d.append(temp_ticks[i][0])
                uniq_l.append(temp_ticks[i][1])
                logger.debug("Adding label {l} at {d}".format(
                    l=temp_ticks[i][0], d=temp_ticks[i][1]))
            else:
                if temp_ticks[i][1] == temp_ticks[i - 1][1]:
                    logger.debug("Skipping label {i}".format(
                        i=temp_ticks[i][1]))
                else:
                    logger.debug("Adding label {l} at {d}".format(
                        l=temp_ticks[i][0], d=temp_ticks[i][1]))
                    uniq_d.append(temp_ticks[i][0])
                    uniq_l.append(temp_ticks[i][1])

        logger.debug("Unique labels are %s" % list(zip(uniq_d, uniq_l)))
        plt.gca().set_xticks(uniq_d)
        plt.gca().set_xticklabels(uniq_l)

        for i in range(len(n_ticks['label'])):
            if n_ticks['label'][i] is not None:
                # don't print the same label twice
                if i != 0:
                    if n_ticks['label'][i] == n_ticks['label'][i - 1]:
                        logger.debug("already print label... "
                                     "skipping label {i}".format(i=n_ticks['label'][i]))
                    else:
                        logger.debug("Adding a line at {d}"
                                     " for label {l}".format(d=n_ticks['distance'][i], l=n_ticks['label'][i]))
                        plt.axvline(n_ticks['distance'][i], color='k')
                else:
                    logger.debug("Adding a line at {d} for label {l}".format(
                        d=n_ticks['distance'][i], l=n_ticks['label'][i]))
                    plt.axvline(n_ticks['distance'][i], color='k')

        shift = []
        br = -1
        for branch in branches:
            br += 1
            shift.append(distance[branch] - rf_distance[br])

        return plt, shift


class BSDOSPlotter:
    """
    A joint, aligned band structure and density of states plot. Contributions
    from Jan Pohls as well as the online example from Germain Salvato-Vallverdu:
    http://gvallver.perso.univ-pau.fr/?p=587
    """

    def __init__(self, bs_projection="elements", dos_projection="elements",
                 vb_energy_range=4, cb_energy_range=4, fixed_cb_energy=False,
                 egrid_interval=1, font="Times New Roman", axis_fontsize=20,
                 tick_fontsize=15, legend_fontsize=14, bs_legend="best",
                 dos_legend="best", rgb_legend=True, fig_size=(11, 8.5)):

        """
        Instantiate plotter settings.

        Args:
            bs_projection (str): "elements" or None
            dos_projection (str): "elements", "orbitals", or None
            vb_energy_range (float): energy in eV to show of valence bands
            cb_energy_range (float): energy in eV to show of conduction bands
            fixed_cb_energy (bool): If true, the cb_energy_range will be interpreted
                as constant (i.e., no gap correction for cb energy)
            egrid_interval (float): interval for grid marks
            font (str): font family
            axis_fontsize (float): font size for axis
            tick_fontsize (float): font size for axis tick labels
            legend_fontsize (float): font size for legends
            bs_legend (str): matplotlib string location for legend or None
            dos_legend (str): matplotlib string location for legend or None
            rgb_legend (bool): (T/F) whether to draw RGB triangle/bar for element proj.
            fig_size(tuple): dimensions of figure size (width, height)
        """
        self.bs_projection = bs_projection
        self.dos_projection = dos_projection
        self.vb_energy_range = vb_energy_range
        self.cb_energy_range = cb_energy_range
        self.fixed_cb_energy = fixed_cb_energy
        self.egrid_interval = egrid_interval
        self.font = font
        self.axis_fontsize = axis_fontsize
        self.tick_fontsize = tick_fontsize
        self.legend_fontsize = legend_fontsize
        self.bs_legend = bs_legend
        self.dos_legend = dos_legend
        self.rgb_legend = rgb_legend
        self.fig_size = fig_size

    def get_plot(self, bs, dos=None):
        """
        Get a matplotlib plot object.
        Args:
            bs (BandStructureSymmLine): the bandstructure to plot. Projection
                data must exist for projected plots.
            dos (Dos): the Dos to plot. Projection data must exist (i.e.,
                CompleteDos) for projected plots.

        Returns:
            matplotlib.pyplot object on which you can call commands like show()
            and savefig()
        """
        import matplotlib.lines as mlines
        from matplotlib.gridspec import GridSpec
        import matplotlib.pyplot as mplt

        # make sure the user-specified band structure projection is valid
        bs_projection = self.bs_projection
        if dos:
            elements = [e.symbol for e in dos.structure.composition.elements]
        elif bs_projection and bs.structure:
            elements = [e.symbol for e in bs.structure.composition.elements]
        else:
            elements = []

        rgb_legend = self.rgb_legend and bs_projection and bs_projection.lower() == "elements" and \
            len(elements) in [2, 3]

        if bs_projection and bs_projection.lower() == "elements" and \
                (len(elements) not in [2, 3] or
                 not bs.get_projection_on_elements()):
            warnings.warn(
                "Cannot get element projected data; either the projection data "
                "doesn't exist, or you don't have a compound with exactly 2 "
                "or 3 unique elements.")
            bs_projection = None

        # specify energy range of plot
        emin = -self.vb_energy_range
        emax = self.cb_energy_range if self.fixed_cb_energy else \
            self.cb_energy_range + bs.get_band_gap()["energy"]

        # initialize all the k-point labels and k-point x-distances for bs plot
        xlabels = []  # all symmetry point labels on x-axis
        xlabel_distances = []  # positions of symmetry point x-labels

        x_distances_list = []
        prev_right_klabel = None  # used to determine which branches require a midline separator

        for idx, l in enumerate(bs.branches):
            x_distances = []

            # get left and right kpoint labels of this branch
            left_k, right_k = l["name"].split("-")

            # add $ notation for LaTeX kpoint labels
            if left_k[0] == "\\" or "_" in left_k:
                left_k = "$" + left_k + "$"
            if right_k[0] == "\\" or "_" in right_k:
                right_k = "$" + right_k + "$"

            # add left k label to list of labels
            if prev_right_klabel is None:
                xlabels.append(left_k)
                xlabel_distances.append(0)
            elif prev_right_klabel != left_k:  # used for pipe separator
                xlabels[-1] = xlabels[-1] + "$\\mid$ " + left_k

            # add right k label to list of labels
            xlabels.append(right_k)
            prev_right_klabel = right_k

            # add x-coordinates for labels
            left_kpoint = bs.kpoints[l["start_index"]].cart_coords
            right_kpoint = bs.kpoints[l["end_index"]].cart_coords
            distance = np.linalg.norm(right_kpoint - left_kpoint)
            xlabel_distances.append(xlabel_distances[-1] + distance)

            # add x-coordinates for kpoint data
            npts = l["end_index"] - l["start_index"]
            distance_interval = distance / npts
            x_distances.append(xlabel_distances[-2])
            for i in range(npts):
                x_distances.append(x_distances[-1] + distance_interval)
            x_distances_list.append(x_distances)

        # set up bs and dos plot
        gs = GridSpec(1, 2, width_ratios=[2, 1]) if dos else GridSpec(1, 1)

        fig = mplt.figure(figsize=self.fig_size)
        fig.patch.set_facecolor('white')
        bs_ax = mplt.subplot(gs[0])
        if dos:
            dos_ax = mplt.subplot(gs[1])

        # set basic axes limits for the plot
        bs_ax.set_xlim(0, x_distances_list[-1][-1])
        bs_ax.set_ylim(emin, emax)
        if dos:
            dos_ax.set_ylim(emin, emax)

        # add BS xticks, labels, etc.
        bs_ax.set_xticks(xlabel_distances)
        bs_ax.set_xticklabels(xlabels, size=self.tick_fontsize)
        bs_ax.set_xlabel('Wavevector $k$', fontsize=self.axis_fontsize,
                         family=self.font)
        bs_ax.set_ylabel('$E-E_F$ / eV', fontsize=self.axis_fontsize,
                         family=self.font)

        # add BS fermi level line at E=0 and gridlines
        bs_ax.hlines(y=0, xmin=0, xmax=x_distances_list[-1][-1], color="k", lw=2)
        bs_ax.set_yticks(np.arange(emin, emax + 1E-5, self.egrid_interval))
        bs_ax.set_yticklabels(np.arange(emin, emax + 1E-5, self.egrid_interval),
                              size=self.tick_fontsize)
        bs_ax.set_axisbelow(True)
        bs_ax.grid(color=[0.5, 0.5, 0.5], linestyle='dotted', linewidth=1)
        if dos:
            dos_ax.set_yticks(np.arange(emin, emax + 1E-5, self.egrid_interval))
            dos_ax.set_yticklabels([])
            dos_ax.grid(color=[0.5, 0.5, 0.5], linestyle='dotted', linewidth=1)

        # renormalize the band energy to the Fermi level
        band_energies = {}
        for spin in (Spin.up, Spin.down):
            if spin in bs.bands:
                band_energies[spin] = []
                for band in bs.bands[spin]:
                    band_energies[spin].append([e - bs.efermi for e in band])

        # renormalize the DOS energies to Fermi level
        if dos:
            dos_energies = [e - dos.efermi for e in dos.energies]

        # get the projection data to set colors for the band structure
        colordata = self._get_colordata(bs, elements, bs_projection)

        # plot the colored band structure lines
        for spin in (Spin.up, Spin.down):
            if spin in band_energies:
                linestyles = "solid" if spin == Spin.up else "dotted"
                for band_idx, band in enumerate(band_energies[spin]):
                    current_pos = 0
                    for x_distances in x_distances_list:
                        sub_band = band[current_pos: current_pos + len(x_distances)]

                        self._rgbline(bs_ax, x_distances, sub_band,
                                      colordata[spin][band_idx, :, 0][current_pos: current_pos + len(x_distances)],
                                      colordata[spin][band_idx, :, 1][current_pos: current_pos + len(x_distances)],
                                      colordata[spin][band_idx, :, 2][current_pos: current_pos + len(x_distances)],
                                      linestyles=linestyles)

                        current_pos += len(x_distances)

        if dos:
            # Plot the DOS and projected DOS
            for spin in (Spin.up, Spin.down):
                if spin in dos.densities:
                    # plot the total DOS
                    dos_densities = dos.densities[spin] * int(spin)
                    label = "total" if spin == Spin.up else None
                    dos_ax.plot(dos_densities, dos_energies,
                                color=(0.6, 0.6, 0.6), label=label)
                    dos_ax.fill_betweenx(dos_energies, 0, dos_densities,
                                         color=(0.7, 0.7, 0.7),
                                         facecolor=(0.7, 0.7, 0.7))

                    if self.dos_projection is None:
                        pass

                    elif self.dos_projection.lower() == "elements":
                        # plot the atom-projected DOS
                        colors = ['b', 'r', 'g', 'm', 'y', 'c', 'k', 'w']
                        el_dos = dos.get_element_dos()
                        for idx, el in enumerate(elements):
                            dos_densities = el_dos[Element(el)].densities[
                                                spin] * int(spin)
                            label = el if spin == Spin.up else None
                            dos_ax.plot(dos_densities, dos_energies,
                                        color=colors[idx], label=label)

                    elif self.dos_projection.lower() == "orbitals":
                        # plot each of the atomic projected DOS
                        colors = ['b', 'r', 'g', 'm']
                        spd_dos = dos.get_spd_dos()
                        for idx, orb in enumerate([OrbitalType.s,
                                                   OrbitalType.p,
                                                   OrbitalType.d,
                                                   OrbitalType.f]):
                            if orb in spd_dos:
                                dos_densities = spd_dos[orb].densities[spin] * \
                                                int(spin)
                                label = orb if spin == Spin.up else None
                                dos_ax.plot(dos_densities, dos_energies,
                                            color=colors[idx], label=label)

            # get index of lowest and highest energy being plotted, used to help auto-scale DOS x-axis
            emin_idx = next(x[0] for x in enumerate(dos_energies) if
                            x[1] >= emin)
            emax_idx = len(dos_energies) - next(x[0] for x in enumerate(reversed(dos_energies)) if x[1] <= emax)

            # determine DOS x-axis range
            dos_xmin = 0 if Spin.down not in dos.densities else -max(
                dos.densities[Spin.down][emin_idx:emax_idx + 1] * 1.05)
            dos_xmax = max([max(dos.densities[Spin.up][emin_idx:emax_idx]) *
                            1.05, abs(dos_xmin)])

            # set up the DOS x-axis and add Fermi level line
            dos_ax.set_xlim(dos_xmin, dos_xmax)
            dos_ax.set_xticklabels([])
            dos_ax.hlines(y=0, xmin=dos_xmin, xmax=dos_xmax, color="k", lw=2)
            dos_ax.set_xlabel('DOS', fontsize=self.axis_fontsize,
                              family=self.font)

        # add legend for band structure
        if self.bs_legend and not rgb_legend:
            handles = []

            if bs_projection is None:
                handles = [mlines.Line2D([], [], linewidth=2,
                                         color='k', label='spin up'),
                           mlines.Line2D([], [], linewidth=2,
                                         color='b', linestyle="dotted",
                                         label='spin down')]

            elif bs_projection.lower() == "elements":
                colors = ['b', 'r', 'g']
                for idx, el in enumerate(elements):
                    handles.append(mlines.Line2D([], [],
                                                 linewidth=2,
                                                 color=colors[idx], label=el))

            bs_ax.legend(handles=handles, fancybox=True,
                         prop={'size': self.legend_fontsize,
                               'family': self.font}, loc=self.bs_legend)

        elif self.bs_legend and rgb_legend:
            if len(elements) == 2:
                self._rb_line(bs_ax, elements[1], elements[0],
                              loc=self.bs_legend)
            elif len(elements) == 3:
                self._rgb_triangle(bs_ax, elements[1], elements[2], elements[0],
                                   loc=self.bs_legend)

        # add legend for DOS
        if dos and self.dos_legend:
            dos_ax.legend(fancybox=True, prop={'size': self.legend_fontsize,
                                               'family': self.font},
                          loc=self.dos_legend)

        mplt.subplots_adjust(wspace=0.1)
        return mplt

    @staticmethod
    def _rgbline(ax, k, e, red, green, blue, alpha=1, linestyles="solid"):
        """
        An RGB colored line for plotting.
        creation of segments based on:
        http://nbviewer.ipython.org/urls/raw.github.com/dpsanders/matplotlib-examples/master/colorline.ipynb
        Args:
            ax: matplotlib axis
            k: x-axis data (k-points)
            e: y-axis data (energies)
            red: red data
            green: green data
            blue: blue data
            alpha: alpha values data
            linestyles: linestyle for plot (e.g., "solid" or "dotted")
        """
        from matplotlib.collections import LineCollection

        pts = np.array([k, e]).T.reshape(-1, 1, 2)
        seg = np.concatenate([pts[:-1], pts[1:]], axis=1)

        nseg = len(k) - 1
        r = [0.5 * (red[i] + red[i + 1]) for i in range(nseg)]
        g = [0.5 * (green[i] + green[i + 1]) for i in range(nseg)]
        b = [0.5 * (blue[i] + blue[i + 1]) for i in range(nseg)]
        a = np.ones(nseg, np.float) * alpha
        lc = LineCollection(seg, colors=list(zip(r, g, b, a)),
                            linewidth=2, linestyles=linestyles)
        ax.add_collection(lc)

    @staticmethod
    def _get_colordata(bs, elements, bs_projection):
        """
        Get color data, including projected band structures
        Args:
            bs: Bandstructure object
            elements: elements (in desired order) for setting to blue, red, green
            bs_projection: None for no projection, "elements" for element projection

        Returns:

        """
        contribs = {}
        if bs_projection and bs_projection.lower() == "elements":
            projections = bs.get_projection_on_elements()

        for spin in (Spin.up, Spin.down):
            if spin in bs.bands:
                contribs[spin] = []
                for band_idx in range(bs.nb_bands):
                    colors = []
                    for k_idx in range(len(bs.kpoints)):
                        if bs_projection and bs_projection.lower() == "elements":
                            c = [0, 0, 0]
                            projs = projections[spin][band_idx][k_idx]
                            # note: squared color interpolations are smoother
                            # see: https://youtu.be/LKnqECcg6Gw
                            projs = dict(
                                [(k, v ** 2) for k, v in projs.items()])
                            total = sum(projs.values())
                            if total > 0:
                                for idx, e in enumerate(elements):
                                    c[idx] = math.sqrt(projs[
                                                           e] / total)  # min is to handle round errors

                            c = [c[1], c[2],
                                 c[0]]  # prefer blue, then red, then green

                        else:
                            c = [0, 0, 0] if spin == Spin.up \
                                else [0, 0,
                                      1]  # black for spin up, blue for spin down

                        colors.append(c)

                    contribs[spin].append(colors)
                contribs[spin] = np.array(contribs[spin])

        return contribs

    @staticmethod
    def _rgb_triangle(ax, r_label, g_label, b_label, loc):
        """
        Draw an RGB triangle legend on the desired axis
        """
        if loc not in range(1, 11):
            loc = 2

        from mpl_toolkits.axes_grid1.inset_locator import inset_axes
        inset_ax = inset_axes(ax, width=1, height=1, loc=loc)
        mesh = 35
        x = []
        y = []
        color = []
        for r in range(0, mesh):
            for g in range(0, mesh):
                for b in range(0, mesh):
                    if not (r == 0 and b == 0 and g == 0):
                        r1 = r / (r + g + b)
                        g1 = g / (r + g + b)
                        b1 = b / (r + g + b)
                        x.append(0.33 * (2. * g1 + r1) / (r1 + b1 + g1))
                        y.append(0.33 * np.sqrt(3) * r1 / (r1 + b1 + g1))
                        rc = math.sqrt(r ** 2 / (r ** 2 + g ** 2 + b ** 2))
                        gc = math.sqrt(g ** 2 / (r ** 2 + g ** 2 + b ** 2))
                        bc = math.sqrt(b ** 2 / (r ** 2 + g ** 2 + b ** 2))
                        color.append([rc, gc, bc])

        # x = [n + 0.25 for n in x]  # nudge x coordinates
        # y = [n + (max_y - 1) for n in y]  # shift y coordinates to top
        # plot the triangle
        inset_ax.scatter(x, y, s=7, marker='.', edgecolor=color)
        inset_ax.set_xlim([-0.35, 1.00])
        inset_ax.set_ylim([-0.35, 1.00])

        # add the labels
        inset_ax.text(0.70, -0.2, g_label, fontsize=13,
                      family='Times New Roman', color=(0, 0, 0),
                      horizontalalignment='left')
        inset_ax.text(0.325, 0.70, r_label, fontsize=13,
                      family='Times New Roman', color=(0, 0, 0),
                      horizontalalignment='center')
        inset_ax.text(-0.05, -0.2, b_label, fontsize=13,
                      family='Times New Roman', color=(0, 0, 0),
                      horizontalalignment='right')

        inset_ax.get_xaxis().set_visible(False)
        inset_ax.get_yaxis().set_visible(False)

    @staticmethod
    def _rb_line(ax, r_label, b_label, loc):
        # Draw an rb bar legend on the desired axis

        if loc not in range(1, 11):
            loc = 2
        from mpl_toolkits.axes_grid1.inset_locator import inset_axes
        inset_ax = inset_axes(ax, width=1.2, height=0.4, loc=loc)

        x = []
        y = []
        color = []
        for i in range(0, 1000):
            x.append(i / 1800. + 0.55)
            y.append(0)
            color.append([math.sqrt(c) for c in
                          [1 - (i / 1000) ** 2, 0, (i / 1000) ** 2]])

        # plot the bar
        inset_ax.scatter(x, y, s=250., marker='s', c=color)
        inset_ax.set_xlim([-0.1, 1.7])
        inset_ax.text(1.35, 0, b_label, fontsize=13,
                      family='Times New Roman', color=(0, 0, 0),
                      horizontalalignment="left", verticalalignment="center")
        inset_ax.text(0.30, 0, r_label, fontsize=13,
                      family='Times New Roman', color=(0, 0, 0),
                      horizontalalignment="right", verticalalignment="center")

        inset_ax.get_xaxis().set_visible(False)
        inset_ax.get_yaxis().set_visible(False)


class BoltztrapPlotter:
    # TODO: We need a unittest for this. Come on folks.
    """
    class containing methods to plot the data from Boltztrap.

    Args:
        bz: a BoltztrapAnalyzer object
    """

    def __init__(self, bz):
        self._bz = bz

    def _plot_doping(self, temp):
        import matplotlib.pyplot as plt
        if len(self._bz.doping) != 0:
            limit = 2.21e15
            plt.axvline(self._bz.mu_doping['n'][temp][0], linewidth=3.0,
                        linestyle="--")
            plt.text(self._bz.mu_doping['n'][temp][0] + 0.01,
                     limit,
                     "$n$=10$^{" + str(
                         math.log10(self._bz.doping['n'][0])) + "}$",
                     color='b')
            plt.axvline(self._bz.mu_doping['n'][temp][-1], linewidth=3.0,
                        linestyle="--")
            plt.text(self._bz.mu_doping['n'][temp][-1] + 0.01,
                     limit,
                     "$n$=10$^{" + str(math.log10(self._bz.doping['n'][-1]))
                     + "}$", color='b')
            plt.axvline(self._bz.mu_doping['p'][temp][0], linewidth=3.0,
                        linestyle="--")
            plt.text(self._bz.mu_doping['p'][temp][0] + 0.01,
                     limit,
                     "$p$=10$^{" + str(
                         math.log10(self._bz.doping['p'][0])) + "}$",
                     color='b')
            plt.axvline(self._bz.mu_doping['p'][temp][-1], linewidth=3.0,
                        linestyle="--")
            plt.text(self._bz.mu_doping['p'][temp][-1] + 0.01,
                     limit, "$p$=10$^{" +
                     str(math.log10(self._bz.doping['p'][-1])) + "}$",
                     color='b')

    def _plot_bg_limits(self):
        import matplotlib.pyplot as plt
        plt.axvline(0.0, color='k', linewidth=3.0)
        plt.axvline(self._bz.gap, color='k', linewidth=3.0)

    def plot_seebeck_eff_mass_mu(self, temps=[300], output='average',
                                 Lambda=0.5):
        """
        Plot respect to the chemical potential of the Seebeck effective mass
        calculated as explained in Ref.
        Gibbs, Z. M. et al., Effective mass and fermi surface complexity factor
        from ab initio band structure calculations.
        npj Computational Materials 3, 8 (2017).

        Args:
            output: 'average' returns the seebeck effective mass calculated
                using the average of the three diagonal components of the
                seebeck tensor. 'tensor' returns the seebeck effective mass
                respect to the three diagonal components of the seebeck tensor.
            temps:  list of temperatures of calculated seebeck.
            Lambda: fitting parameter used to model the scattering (0.5 means
                constant relaxation time).
        Returns:
            a matplotlib object
        """

        import matplotlib.pyplot as plt
        plt.figure(figsize=(9, 7))
        for T in temps:
            sbk_mass = self._bz.get_seebeck_eff_mass(output=output, temp=T,
                                                     Lambda=0.5)
            # remove noise inside the gap
            start = self._bz.mu_doping['p'][T][0]
            stop = self._bz.mu_doping['n'][T][0]
            mu_steps_1 = []
            mu_steps_2 = []
            sbk_mass_1 = []
            sbk_mass_2 = []
            for i, mu in enumerate(self._bz.mu_steps):
                if mu <= start:
                    mu_steps_1.append(mu)
                    sbk_mass_1.append(sbk_mass[i])
                elif mu >= stop:
                    mu_steps_2.append(mu)
                    sbk_mass_2.append(sbk_mass[i])

            plt.plot(mu_steps_1, sbk_mass_1, label=str(T) + 'K', linewidth=3.0)
            plt.plot(mu_steps_2, sbk_mass_2, linewidth=3.0)
            if output == 'average':
                plt.gca().get_lines()[1].set_c(plt.gca().get_lines()[0].get_c())
            elif output == 'tensor':
                plt.gca().get_lines()[3].set_c(plt.gca().get_lines()[0].get_c())
                plt.gca().get_lines()[4].set_c(plt.gca().get_lines()[1].get_c())
                plt.gca().get_lines()[5].set_c(plt.gca().get_lines()[2].get_c())

        plt.xlabel("E-E$_f$ (eV)", fontsize=30)
        plt.ylabel("Seebeck effective mass", fontsize=30)
        plt.xticks(fontsize=25)
        plt.yticks(fontsize=25)
        if output == 'tensor':
            plt.legend([str(i) + '_' + str(T) + 'K' for T in temps for i in
                        ('x', 'y', 'z')], fontsize=20)
        elif output == 'average':
            plt.legend(fontsize=20)
        plt.tight_layout()
        return plt

    def plot_complexity_factor_mu(self, temps=[300], output='average',
                                  Lambda=0.5):
        """
        Plot respect to the chemical potential of the Fermi surface complexity
        factor calculated as explained in Ref.
        Gibbs, Z. M. et al., Effective mass and fermi surface complexity factor
        from ab initio band structure calculations.
        npj Computational Materials 3, 8 (2017).

        Args:
            output: 'average' returns the complexity factor calculated using the average
                    of the three diagonal components of the seebeck and conductivity tensors.
                    'tensor' returns the complexity factor respect to the three
                    diagonal components of seebeck and conductivity tensors.
            temps:  list of temperatures of calculated seebeck and conductivity.
            Lambda: fitting parameter used to model the scattering (0.5 means constant
                    relaxation time).
        Returns:
            a matplotlib object
        """
        import matplotlib.pyplot as plt
        plt.figure(figsize=(9, 7))
        for T in temps:
            cmplx_fact = self._bz.get_complexity_factor(output=output, temp=T,
                                                        Lambda=Lambda)
            start = self._bz.mu_doping['p'][T][0]
            stop = self._bz.mu_doping['n'][T][0]
            mu_steps_1 = []
            mu_steps_2 = []
            cmplx_fact_1 = []
            cmplx_fact_2 = []
            for i, mu in enumerate(self._bz.mu_steps):
                if mu <= start:
                    mu_steps_1.append(mu)
                    cmplx_fact_1.append(cmplx_fact[i])
                elif mu >= stop:
                    mu_steps_2.append(mu)
                    cmplx_fact_2.append(cmplx_fact[i])

            plt.plot(mu_steps_1, cmplx_fact_1, label=str(T) + 'K',
                     linewidth=3.0)
            plt.plot(mu_steps_2, cmplx_fact_2, linewidth=3.0)
            if output == 'average':
                plt.gca().get_lines()[1].set_c(plt.gca().get_lines()[0].get_c())
            elif output == 'tensor':
                plt.gca().get_lines()[3].set_c(plt.gca().get_lines()[0].get_c())
                plt.gca().get_lines()[4].set_c(plt.gca().get_lines()[1].get_c())
                plt.gca().get_lines()[5].set_c(plt.gca().get_lines()[2].get_c())

        plt.xlabel("E-E$_f$ (eV)", fontsize=30)
        plt.ylabel("Complexity Factor", fontsize=30)
        plt.xticks(fontsize=25)
        plt.yticks(fontsize=25)
        if output == 'tensor':
            plt.legend([str(i) + '_' + str(T) + 'K' for T in temps for i in
                        ('x', 'y', 'z')], fontsize=20)
        elif output == 'average':
            plt.legend(fontsize=20)
        plt.tight_layout()
        return plt

    def plot_seebeck_mu(self, temp=600, output='eig', xlim=None):
        """
        Plot the seebeck coefficient in function of Fermi level

        Args:
            temp:
                the temperature
            xlim:
                a list of min and max fermi energy by default (0, and band gap)
        Returns:
            a matplotlib object
        """
        import matplotlib.pyplot as plt
        plt.figure(figsize=(9, 7))
        seebeck = self._bz.get_seebeck(output=output, doping_levels=False)[
            temp]
        plt.plot(self._bz.mu_steps, seebeck,
                 linewidth=3.0)

        self._plot_bg_limits()
        self._plot_doping(temp)
        if output == 'eig':
            plt.legend(['S$_1$', 'S$_2$', 'S$_3$'])
        if xlim is None:
            plt.xlim(-0.5, self._bz.gap + 0.5)
        else:
            plt.xlim(xlim[0], xlim[1])
        plt.ylabel("Seebeck \n coefficient  ($\\mu$V/K)", fontsize=30.0)
        plt.xlabel("E-E$_f$ (eV)", fontsize=30)
        plt.xticks(fontsize=25)
        plt.yticks(fontsize=25)
        plt.tight_layout()
        return plt

    def plot_conductivity_mu(self, temp=600, output='eig',
                             relaxation_time=1e-14, xlim=None):
        """
        Plot the conductivity in function of Fermi level. Semi-log plot

        Args:
            temp: the temperature
            xlim: a list of min and max fermi energy by default (0, and band
                gap)
            tau: A relaxation time in s. By default none and the plot is by
               units of relaxation time

        Returns:
            a matplotlib object
        """
        import matplotlib.pyplot as plt
        cond = self._bz.get_conductivity(relaxation_time=relaxation_time,
                                         output=output, doping_levels=False)[
            temp]
        plt.figure(figsize=(9, 7))
        plt.semilogy(self._bz.mu_steps, cond, linewidth=3.0)
        self._plot_bg_limits()
        self._plot_doping(temp)
        if output == 'eig':
            plt.legend(['$\\Sigma_1$', '$\\Sigma_2$', '$\\Sigma_3$'])
        if xlim is None:
            plt.xlim(-0.5, self._bz.gap + 0.5)
        else:
            plt.xlim(xlim)
        plt.ylim([1e13 * relaxation_time, 1e20 * relaxation_time])
        plt.ylabel("conductivity,\n $\\Sigma$ (1/($\\Omega$ m))", fontsize=30.0)
        plt.xlabel("E-E$_f$ (eV)", fontsize=30.0)
        plt.xticks(fontsize=25)
        plt.yticks(fontsize=25)
        plt.tight_layout()
        return plt

    def plot_power_factor_mu(self, temp=600, output='eig',
                             relaxation_time=1e-14, xlim=None):
        """
        Plot the power factor in function of Fermi level. Semi-log plot

        Args:
            temp: the temperature
            xlim: a list of min and max fermi energy by default (0, and band
                gap)
            tau: A relaxation time in s. By default none and the plot is by
               units of relaxation time

        Returns:
            a matplotlib object
        """
        import matplotlib.pyplot as plt
        plt.figure(figsize=(9, 7))
        pf = self._bz.get_power_factor(relaxation_time=relaxation_time,
                                       output=output, doping_levels=False)[
            temp]
        plt.semilogy(self._bz.mu_steps, pf, linewidth=3.0)
        self._plot_bg_limits()
        self._plot_doping(temp)
        if output == 'eig':
            plt.legend(['PF$_1$', 'PF$_2$', 'PF$_3$'])
        if xlim is None:
            plt.xlim(-0.5, self._bz.gap + 0.5)
        else:
            plt.xlim(xlim)
        plt.ylabel("Power factor, ($\\mu$W/(mK$^2$))", fontsize=30.0)
        plt.xlabel("E-E$_f$ (eV)", fontsize=30.0)
        plt.xticks(fontsize=25)
        plt.yticks(fontsize=25)
        plt.tight_layout()
        return plt

    def plot_zt_mu(self, temp=600, output='eig', relaxation_time=1e-14,
                   xlim=None):
        """
        Plot the ZT in function of Fermi level.

        Args:
            temp: the temperature
            xlim: a list of min and max fermi energy by default (0, and band
                gap)
            tau: A relaxation time in s. By default none and the plot is by
               units of relaxation time

        Returns:
            a matplotlib object
        """
        import matplotlib.pyplot as plt
        plt.figure(figsize=(9, 7))
        zt = self._bz.get_zt(relaxation_time=relaxation_time, output=output,
                             doping_levels=False)[temp]
        plt.plot(self._bz.mu_steps, zt, linewidth=3.0)
        self._plot_bg_limits()
        self._plot_doping(temp)
        if output == 'eig':
            plt.legend(['ZT$_1$', 'ZT$_2$', 'ZT$_3$'])
        if xlim is None:
            plt.xlim(-0.5, self._bz.gap + 0.5)
        else:
            plt.xlim(xlim)
        plt.ylabel("ZT", fontsize=30.0)
        plt.xlabel("E-E$_f$ (eV)", fontsize=30.0)
        plt.xticks(fontsize=25)
        plt.yticks(fontsize=25)
        plt.tight_layout()
        return plt

    def plot_seebeck_temp(self, doping='all', output='average'):
        """
        Plot the Seebeck coefficient in function of temperature for different
        doping levels.

        Args:
            dopings: the default 'all' plots all the doping levels in the analyzer.
                     Specify a list of doping levels if you want to plot only some.
            output: with 'average' you get an average of the three directions
                    with 'eigs' you get all the three directions.
        Returns:
            a matplotlib object
        """

        import matplotlib.pyplot as plt
        if output == 'average':
            sbk = self._bz.get_seebeck(output='average')
        elif output == 'eigs':
            sbk = self._bz.get_seebeck(output='eigs')

        plt.figure(figsize=(22, 14))
        tlist = sorted(sbk['n'].keys())
        doping = self._bz.doping['n'] if doping == 'all' else doping
        for i, dt in enumerate(['n', 'p']):
            plt.subplot(121 + i)
            for dop in doping:
                d = self._bz.doping[dt].index(dop)
                sbk_temp = []
                for temp in tlist:
                    sbk_temp.append(sbk[dt][temp][d])
                if output == 'average':
                    plt.plot(tlist, sbk_temp, marker='s',
                             label=str(dop) + ' $cm^{-3}$')
                elif output == 'eigs':
                    for xyz in range(3):
                        plt.plot(tlist, zip(*sbk_temp)[xyz], marker='s',
                                 label=str(xyz) + ' ' + str(dop) + ' $cm^{-3}$')
            plt.title(dt + '-type', fontsize=20)
            if i == 0:
                plt.ylabel("Seebeck \n coefficient  ($\\mu$V/K)", fontsize=30.0)
            plt.xlabel('Temperature (K)', fontsize=30.0)

            p = 'lower right' if i == 0 else ''
            plt.legend(loc=p, fontsize=15)
            plt.grid()
            plt.xticks(fontsize=25)
            plt.yticks(fontsize=25)

        plt.tight_layout()

        return plt

    def plot_conductivity_temp(self, doping='all', output='average',
                               relaxation_time=1e-14):
        """
        Plot the conductivity in function of temperature for different doping levels.

        Args:
            dopings: the default 'all' plots all the doping levels in the analyzer.
                     Specify a list of doping levels if you want to plot only some.
            output: with 'average' you get an average of the three directions
                    with 'eigs' you get all the three directions.
            relaxation_time: specify a constant relaxation time value

        Returns:
            a matplotlib object
        """
        import matplotlib.pyplot as plt
        import matplotlib.ticker as mtick

        if output == 'average':
            cond = self._bz.get_conductivity(relaxation_time=relaxation_time,
                                             output='average')
        elif output == 'eigs':
            cond = self._bz.get_conductivity(relaxation_time=relaxation_time,
                                             output='eigs')

        plt.figure(figsize=(22, 14))
        tlist = sorted(cond['n'].keys())
        doping = self._bz.doping['n'] if doping == 'all' else doping
        for i, dt in enumerate(['n', 'p']):
            plt.subplot(121 + i)
            for dop in doping:
                d = self._bz.doping[dt].index(dop)
                cond_temp = []
                for temp in tlist:
                    cond_temp.append(cond[dt][temp][d])
                if output == 'average':
                    plt.plot(tlist, cond_temp, marker='s',
                             label=str(dop) + ' $cm^{-3}$')
                elif output == 'eigs':
                    for xyz in range(3):
                        plt.plot(tlist, zip(*cond_temp)[xyz], marker='s',
                                 label=str(xyz) + ' ' + str(dop) + ' $cm^{-3}$')
            plt.title(dt + '-type', fontsize=20)
            if i == 0:
                plt.ylabel("conductivity $\\sigma$ (1/($\\Omega$ m))",
                           fontsize=30.0)
            plt.xlabel('Temperature (K)', fontsize=30.0)

            p = ''  # 'lower right' if i == 0 else ''
            plt.legend(loc=p, fontsize=15)
            plt.grid()
            plt.xticks(fontsize=25)
            plt.yticks(fontsize=25)
            plt.ticklabel_format(style='sci', axis='y', scilimits=(0, 0))

        plt.tight_layout()

        return plt

    def plot_power_factor_temp(self, doping='all', output='average',
                               relaxation_time=1e-14):
        """
        Plot the Power Factor in function of temperature for different doping levels.

        Args:
            dopings: the default 'all' plots all the doping levels in the analyzer.
                     Specify a list of doping levels if you want to plot only some.
            output: with 'average' you get an average of the three directions
                    with 'eigs' you get all the three directions.
            relaxation_time: specify a constant relaxation time value

        Returns:
            a matplotlib object
        """

        import matplotlib.pyplot as plt
        if output == 'average':
            pf = self._bz.get_power_factor(relaxation_time=relaxation_time,
                                           output='average')
        elif output == 'eigs':
            pf = self._bz.get_power_factor(relaxation_time=relaxation_time,
                                           output='eigs')

        plt.figure(figsize=(22, 14))
        tlist = sorted(pf['n'].keys())
        doping = self._bz.doping['n'] if doping == 'all' else doping
        for i, dt in enumerate(['n', 'p']):
            plt.subplot(121 + i)
            for dop in doping:
                d = self._bz.doping[dt].index(dop)
                pf_temp = []
                for temp in tlist:
                    pf_temp.append(pf[dt][temp][d])
                if output == 'average':
                    plt.plot(tlist, pf_temp, marker='s',
                             label=str(dop) + ' $cm^{-3}$')
                elif output == 'eigs':
                    for xyz in range(3):
                        plt.plot(tlist, zip(*pf_temp)[xyz], marker='s',
                                 label=str(xyz) + ' ' + str(dop) + ' $cm^{-3}$')
            plt.title(dt + '-type', fontsize=20)
            if i == 0:
                plt.ylabel("Power Factor ($\\mu$W/(mK$^2$))", fontsize=30.0)
            plt.xlabel('Temperature (K)', fontsize=30.0)

            p = ''  # 'lower right' if i == 0 else ''
            plt.legend(loc=p, fontsize=15)
            plt.grid()
            plt.xticks(fontsize=25)
            plt.yticks(fontsize=25)
            plt.ticklabel_format(style='sci', axis='y', scilimits=(0, 0))

        plt.tight_layout()
        return plt

    def plot_zt_temp(self, doping='all', output='average',
                     relaxation_time=1e-14):
        """
        Plot the figure of merit zT in function of temperature for different doping levels.

        Args:
            dopings: the default 'all' plots all the doping levels in the analyzer.
                     Specify a list of doping levels if you want to plot only some.
            output: with 'average' you get an average of the three directions
                    with 'eigs' you get all the three directions.
            relaxation_time: specify a constant relaxation time value

        Returns:
            a matplotlib object
        """

        import matplotlib.pyplot as plt
        if output == 'average':
            zt = self._bz.get_zt(relaxation_time=relaxation_time,
                                 output='average')
        elif output == 'eigs':
            zt = self._bz.get_zt(relaxation_time=relaxation_time, output='eigs')

        plt.figure(figsize=(22, 14))
        tlist = sorted(zt['n'].keys())
        doping = self._bz.doping['n'] if doping == 'all' else doping
        for i, dt in enumerate(['n', 'p']):
            plt.subplot(121 + i)
            for dop in doping:
                d = self._bz.doping[dt].index(dop)
                zt_temp = []
                for temp in tlist:
                    zt_temp.append(zt[dt][temp][d])
                if output == 'average':
                    plt.plot(tlist, zt_temp, marker='s',
                             label=str(dop) + ' $cm^{-3}$')
                elif output == 'eigs':
                    for xyz in range(3):
                        plt.plot(tlist, zip(*zt_temp)[xyz], marker='s',
                                 label=str(xyz) + ' ' + str(dop) + ' $cm^{-3}$')
            plt.title(dt + '-type', fontsize=20)
            if i == 0:
                plt.ylabel("zT", fontsize=30.0)
            plt.xlabel('Temperature (K)', fontsize=30.0)

            p = ''  # 'lower right' if i == 0 else ''
            plt.legend(loc=p, fontsize=15)
            plt.grid()
            plt.xticks(fontsize=25)
            plt.yticks(fontsize=25)

        plt.tight_layout()
        return plt

    def plot_eff_mass_temp(self, doping='all', output='average'):
        """
        Plot the average effective mass in function of temperature
        for different doping levels.

        Args:
            dopings: the default 'all' plots all the doping levels in the analyzer.
                     Specify a list of doping levels if you want to plot only some.
            output: with 'average' you get an average of the three directions
                    with 'eigs' you get all the three directions.

        Returns:
            a matplotlib object
        """

        import matplotlib.pyplot as plt
        if output == 'average':
            em = self._bz.get_average_eff_mass(output='average')
        elif output == 'eigs':
            em = self._bz.get_average_eff_mass(output='eigs')

        plt.figure(figsize=(22, 14))
        tlist = sorted(em['n'].keys())
        doping = self._bz.doping['n'] if doping == 'all' else doping
        for i, dt in enumerate(['n', 'p']):
            plt.subplot(121 + i)
            for dop in doping:
                d = self._bz.doping[dt].index(dop)
                em_temp = []
                for temp in tlist:
                    em_temp.append(em[dt][temp][d])
                if output == 'average':
                    plt.plot(tlist, em_temp, marker='s',
                             label=str(dop) + ' $cm^{-3}$')
                elif output == 'eigs':
                    for xyz in range(3):
                        plt.plot(tlist, zip(*em_temp)[xyz], marker='s',
                                 label=str(xyz) + ' ' + str(dop) + ' $cm^{-3}$')
            plt.title(dt + '-type', fontsize=20)
            if i == 0:
                plt.ylabel("Effective mass (m$_e$)", fontsize=30.0)
            plt.xlabel('Temperature (K)', fontsize=30.0)

            p = ''  # 'lower right' if i == 0 else ''
            plt.legend(loc=p, fontsize=15)
            plt.grid()
            plt.xticks(fontsize=25)
            plt.yticks(fontsize=25)

        plt.tight_layout()
        return plt

    def plot_seebeck_dop(self, temps='all', output='average'):
        """
        Plot the Seebeck in function of doping levels for different temperatures.

        Args:
            temps: the default 'all' plots all the temperatures in the analyzer.
                   Specify a list of temperatures if you want to plot only some.
            output: with 'average' you get an average of the three directions
                    with 'eigs' you get all the three directions.

        Returns:
            a matplotlib object
        """

        import matplotlib.pyplot as plt
        if output == 'average':
            sbk = self._bz.get_seebeck(output='average')
        elif output == 'eigs':
            sbk = self._bz.get_seebeck(output='eigs')

        tlist = sorted(sbk['n'].keys()) if temps == 'all' else temps
        plt.figure(figsize=(22, 14))
        for i, dt in enumerate(['n', 'p']):
            plt.subplot(121 + i)
            for temp in tlist:
                if output == 'eigs':
                    for xyz in range(3):
                        plt.semilogx(self._bz.doping[dt],
                                     zip(*sbk[dt][temp])[xyz],
                                     marker='s',
                                     label=str(xyz) + ' ' + str(temp) + ' K')
                elif output == 'average':
                    plt.semilogx(self._bz.doping[dt], sbk[dt][temp],
                                 marker='s', label=str(temp) + ' K')
            plt.title(dt + '-type', fontsize=20)
            if i == 0:
                plt.ylabel("Seebeck coefficient ($\\mu$V/K)", fontsize=30.0)
            plt.xlabel('Doping concentration (cm$^{-3}$)', fontsize=30.0)

            p = 'lower right' if i == 0 else ''
            plt.legend(loc=p, fontsize=15)
            plt.grid()
            plt.xticks(fontsize=25)
            plt.yticks(fontsize=25)

        plt.tight_layout()

        return plt

    def plot_conductivity_dop(self, temps='all', output='average',
                              relaxation_time=1e-14):
        """
        Plot the conductivity in function of doping levels for different
        temperatures.

        Args:
            temps: the default 'all' plots all the temperatures in the analyzer.
                   Specify a list of temperatures if you want to plot only some.
            output: with 'average' you get an average of the three directions
                    with 'eigs' you get all the three directions.
            relaxation_time: specify a constant relaxation time value

        Returns:
            a matplotlib object
        """
        import matplotlib.pyplot as plt
        if output == 'average':
            cond = self._bz.get_conductivity(relaxation_time=relaxation_time,
                                             output='average')
        elif output == 'eigs':
            cond = self._bz.get_conductivity(relaxation_time=relaxation_time,
                                             output='eigs')

        tlist = sorted(cond['n'].keys()) if temps == 'all' else temps
        plt.figure(figsize=(22, 14))
        for i, dt in enumerate(['n', 'p']):
            plt.subplot(121 + i)
            for temp in tlist:
                if output == 'eigs':
                    for xyz in range(3):
                        plt.semilogx(self._bz.doping[dt],
                                     zip(*cond[dt][temp])[xyz],
                                     marker='s',
                                     label=str(xyz) + ' ' + str(temp) + ' K')
                elif output == 'average':
                    plt.semilogx(self._bz.doping[dt], cond[dt][temp],
                                 marker='s', label=str(temp) + ' K')
            plt.title(dt + '-type', fontsize=20)
            if i == 0:
                plt.ylabel("conductivity $\\sigma$ (1/($\\Omega$ m))",
                           fontsize=30.0)
            plt.xlabel('Doping concentration ($cm^{-3}$)', fontsize=30.0)
            plt.ticklabel_format(style='sci', axis='y', scilimits=(0, 0))
            plt.legend(fontsize=15)
            plt.grid()
            plt.xticks(fontsize=25)
            plt.yticks(fontsize=25)

        plt.tight_layout()

        return plt

    def plot_power_factor_dop(self, temps='all', output='average',
                              relaxation_time=1e-14):
        """
        Plot the Power Factor in function of doping levels for different temperatures.

        Args:
            temps: the default 'all' plots all the temperatures in the analyzer.
                   Specify a list of temperatures if you want to plot only some.
            output: with 'average' you get an average of the three directions
                    with 'eigs' you get all the three directions.
            relaxation_time: specify a constant relaxation time value

        Returns:
            a matplotlib object
        """
        import matplotlib.pyplot as plt
        if output == 'average':
            pf = self._bz.get_power_factor(relaxation_time=relaxation_time,
                                           output='average')
        elif output == 'eigs':
            pf = self._bz.get_power_factor(relaxation_time=relaxation_time,
                                           output='eigs')

        tlist = sorted(pf['n'].keys()) if temps == 'all' else temps
        plt.figure(figsize=(22, 14))
        for i, dt in enumerate(['n', 'p']):
            plt.subplot(121 + i)
            for temp in tlist:
                if output == 'eigs':
                    for xyz in range(3):
                        plt.semilogx(self._bz.doping[dt],
                                     zip(*pf[dt][temp])[xyz],
                                     marker='s',
                                     label=str(xyz) + ' ' + str(temp) + ' K')
                elif output == 'average':
                    plt.semilogx(self._bz.doping[dt], pf[dt][temp],
                                 marker='s', label=str(temp) + ' K')
            plt.title(dt + '-type', fontsize=20)
            if i == 0:
                plt.ylabel("Power Factor  ($\\mu$W/(mK$^2$))", fontsize=30.0)
            plt.xlabel('Doping concentration ($cm^{-3}$)', fontsize=30.0)
            plt.ticklabel_format(style='sci', axis='y', scilimits=(0, 0))
            p = ''  # 'lower right' if i == 0 else ''
            plt.legend(loc=p, fontsize=15)
            plt.grid()
            plt.xticks(fontsize=25)
            plt.yticks(fontsize=25)

        plt.tight_layout()

        return plt

    def plot_zt_dop(self, temps='all', output='average', relaxation_time=1e-14):
        """
        Plot the figure of merit zT in function of doping levels for different
        temperatures.

        Args:
            temps: the default 'all' plots all the temperatures in the analyzer.
                   Specify a list of temperatures if you want to plot only some.
            output: with 'average' you get an average of the three directions
                    with 'eigs' you get all the three directions.
            relaxation_time: specify a constant relaxation time value

        Returns:
            a matplotlib object
        """
        import matplotlib.pyplot as plt
        if output == 'average':
            zt = self._bz.get_zt(relaxation_time=relaxation_time,
                                 output='average')
        elif output == 'eigs':
            zt = self._bz.get_zt(relaxation_time=relaxation_time, output='eigs')

        tlist = sorted(zt['n'].keys()) if temps == 'all' else temps
        plt.figure(figsize=(22, 14))
        for i, dt in enumerate(['n', 'p']):
            plt.subplot(121 + i)
            for temp in tlist:
                if output == 'eigs':
                    for xyz in range(3):
                        plt.semilogx(self._bz.doping[dt],
                                     zip(*zt[dt][temp])[xyz],
                                     marker='s',
                                     label=str(xyz) + ' ' + str(temp) + ' K')
                elif output == 'average':
                    plt.semilogx(self._bz.doping[dt], zt[dt][temp],
                                 marker='s', label=str(temp) + ' K')
            plt.title(dt + '-type', fontsize=20)
            if i == 0:
                plt.ylabel("zT", fontsize=30.0)
            plt.xlabel('Doping concentration ($cm^{-3}$)', fontsize=30.0)

            p = 'lower right' if i == 0 else ''
            plt.legend(loc=p, fontsize=15)
            plt.grid()
            plt.xticks(fontsize=25)
            plt.yticks(fontsize=25)

        plt.tight_layout()

        return plt

    def plot_eff_mass_dop(self, temps='all', output='average'):
        """
        Plot the average effective mass in function of doping levels
        for different temperatures.

        Args:
            temps: the default 'all' plots all the temperatures in the analyzer.
                   Specify a list of temperatures if you want to plot only some.
            output: with 'average' you get an average of the three directions
                    with 'eigs' you get all the three directions.
            relaxation_time: specify a constant relaxation time value

        Returns:
            a matplotlib object
        """

        import matplotlib.pyplot as plt
        if output == 'average':
            em = self._bz.get_average_eff_mass(output='average')
        elif output == 'eigs':
            em = self._bz.get_average_eff_mass(output='eigs')

        tlist = sorted(em['n'].keys()) if temps == 'all' else temps
        plt.figure(figsize=(22, 14))
        for i, dt in enumerate(['n', 'p']):
            plt.subplot(121 + i)
            for temp in tlist:
                if output == 'eigs':
                    for xyz in range(3):
                        plt.semilogx(self._bz.doping[dt],
                                     zip(*em[dt][temp])[xyz],
                                     marker='s',
                                     label=str(xyz) + ' ' + str(temp) + ' K')
                elif output == 'average':
                    plt.semilogx(self._bz.doping[dt], em[dt][temp],
                                 marker='s', label=str(temp) + ' K')
            plt.title(dt + '-type', fontsize=20)
            if i == 0:
                plt.ylabel("Effective mass (m$_e$)", fontsize=30.0)
            plt.xlabel('Doping concentration ($cm^{-3}$)', fontsize=30.0)

            p = 'lower right' if i == 0 else ''
            plt.legend(loc=p, fontsize=15)
            plt.grid()
            plt.xticks(fontsize=25)
            plt.yticks(fontsize=25)

        plt.tight_layout()

        return plt

    def plot_dos(self, sigma=0.05):
        """
        plot dos

        Args:
            sigma: a smearing

        Returns:
            a matplotlib object
        """
        plotter = DosPlotter(sigma=sigma)
        plotter.add_dos("t", self._bz.dos)
        return plotter.get_plot()

    def plot_carriers(self, temp=300):
        """
        Plot the carrier concentration in function of Fermi level

        Args:
            temp: the temperature

        Returns:
            a matplotlib object
        """
        import matplotlib.pyplot as plt
        plt.semilogy(self._bz.mu_steps,
                     abs(self._bz._carrier_conc[temp] / (self._bz.vol * 1e-24)),
                     linewidth=3.0, color='r')
        self._plot_bg_limits()
        self._plot_doping(temp)
        plt.xlim(-0.5, self._bz.gap + 0.5)
        plt.ylim(1e14, 1e22)
        plt.ylabel("carrier concentration (cm-3)", fontsize=30.0)
        plt.xlabel("E-E$_f$ (eV)", fontsize=30)
        plt.xticks(fontsize=25)
        plt.yticks(fontsize=25)
        return plt

    def plot_hall_carriers(self, temp=300):
        """
        Plot the Hall carrier concentration in function of Fermi level

        Args:
            temp: the temperature

        Returns:
            a matplotlib object
        """
        import matplotlib.pyplot as plt
        hall_carriers = [abs(i) for i in
                         self._bz.get_hall_carrier_concentration()[temp]]
        plt.semilogy(self._bz.mu_steps,
                     hall_carriers,
                     linewidth=3.0, color='r')
        self._plot_bg_limits()
        self._plot_doping(temp)
        plt.xlim(-0.5, self._bz.gap + 0.5)
        plt.ylim(1e14, 1e22)
        plt.ylabel("Hall carrier concentration (cm-3)", fontsize=30.0)
        plt.xlabel("E-E$_f$ (eV)", fontsize=30)
        plt.xticks(fontsize=25)
        plt.yticks(fontsize=25)
        return plt


class CohpPlotter:
    """
    Class for plotting crystal orbital Hamilton populations (COHPs) or
    crystal orbital overlap populations (COOPs). It is modeled after the
    DosPlotter object.

    Args/attributes:
        zero_at_efermi: Whether to shift all populations to have zero
            energy at the Fermi level. Defaults to True.

        are_coops: Switch to indicate that these are COOPs, not COHPs.
            Defaults to False for COHPs.

    """

    def __init__(self, zero_at_efermi=True, are_coops=False):
        self.zero_at_efermi = zero_at_efermi
        self.are_coops = are_coops
        self._cohps = OrderedDict()

    def add_cohp(self, label, cohp):
        """
        Adds a COHP for plotting.

        Args:
            label: Label for the COHP. Must be unique.

            cohp: COHP object.
        """
        energies = cohp.energies - cohp.efermi if self.zero_at_efermi \
            else cohp.energies
        populations = cohp.get_cohp()
        int_populations = cohp.get_icohp()
        self._cohps[label] = {"energies": energies, "COHP": populations,
                              "ICOHP": int_populations, "efermi": cohp.efermi}

    def add_cohp_dict(self, cohp_dict, key_sort_func=None):
        """
        Adds a dictionary of COHPs with an optional sorting function
        for the keys.

        Args:
            cohp_dict: dict of the form {label: Cohp}

            key_sort_func: function used to sort the cohp_dict keys.
        """
        if key_sort_func:
            keys = sorted(cohp_dict.keys(), key=key_sort_func)
        else:
            keys = cohp_dict.keys()
        for label in keys:
            self.add_cohp(label, cohp_dict[label])

    def get_cohp_dict(self):
        """
        Returns the added COHPs as a json-serializable dict. Note that if you
        have specified smearing for the COHP plot, the populations returned
        will be the smeared and not the original populations.

        Returns:
            dict: Dict of COHP data of the form {label: {"efermi": efermi,
            "energies": ..., "COHP": {Spin.up: ...}, "ICOHP": ...}}.
        """
        return jsanitize(self._cohps)

    def get_plot(self, xlim=None, ylim=None, plot_negative=None,
                 integrated=False, invert_axes=True):
        """
        Get a matplotlib plot showing the COHP.

        Args:
            xlim: Specifies the x-axis limits. Defaults to None for
                automatic determination.

            ylim: Specifies the y-axis limits. Defaults to None for
                automatic determination.

            plot_negative: It is common to plot -COHP(E) so that the
                sign means the same for COOPs and COHPs. Defaults to None
                for automatic determination: If are_coops is True, this
                will be set to False, else it will be set to True.

            integrated: Switch to plot ICOHPs. Defaults to False.

            invert_axes: Put the energies onto the y-axis, which is
                common in chemistry.

        Returns:
            A matplotlib object.
        """
        if self.are_coops:
            cohp_label = "COOP"
        else:
            cohp_label = "COHP"

        if plot_negative is None:
            plot_negative = True if not self.are_coops else False

        if integrated:
            cohp_label = "I" + cohp_label + " (eV)"

        if plot_negative:
            cohp_label = "-" + cohp_label

        if self.zero_at_efermi:
            energy_label = "$E - E_f$ (eV)"
        else:
            energy_label = "$E$ (eV)"

        ncolors = max(3, len(self._cohps))
        ncolors = min(9, ncolors)

        import palettable

        colors = palettable.colorbrewer.qualitative.Set1_9.mpl_colors

        plt = pretty_plot(12, 8)

        allpts = []
        keys = self._cohps.keys()
        for i, key in enumerate(keys):
            energies = self._cohps[key]["energies"]
            if not integrated:
                populations = self._cohps[key]["COHP"]
            else:
                populations = self._cohps[key]["ICOHP"]
            for spin in [Spin.up, Spin.down]:
                if spin in populations:
                    if invert_axes:
                        x = -populations[spin] if plot_negative \
                            else populations[spin]
                        y = energies
                    else:
                        x = energies
                        y = -populations[spin] if plot_negative \
                            else populations[spin]
                    allpts.extend(list(zip(x, y)))
                    if spin == Spin.up:
                        plt.plot(x, y, color=colors[i % ncolors],
                                 linestyle='-', label=str(key), linewidth=3)
                    else:
                        plt.plot(x, y, color=colors[i % ncolors],
                                 linestyle='--', linewidth=3)

        if xlim:
            plt.xlim(xlim)
        if ylim:
            plt.ylim(ylim)
        else:
            xlim = plt.xlim()
            relevanty = [p[1] for p in allpts if xlim[0] < p[0] < xlim[1]]
            plt.ylim((min(relevanty), max(relevanty)))

        xlim = plt.xlim()
        ylim = plt.ylim()
        if not invert_axes:
            plt.plot(xlim, [0, 0], "k-", linewidth=2)
            if self.zero_at_efermi:
                plt.plot([0, 0], ylim, "k--", linewidth=2)
            else:
                plt.plot([self._cohps[key]['efermi'],
                          self._cohps[key]['efermi']], ylim,
                         color=colors[i % ncolors],
                         linestyle='--', linewidth=2)
        else:
            plt.plot([0, 0], ylim, "k-", linewidth=2)
            if self.zero_at_efermi:
                plt.plot(xlim, [0, 0], "k--", linewidth=2)
            else:
                plt.plot(xlim, [self._cohps[key]['efermi'],
                                self._cohps[key]['efermi']],
                         color=colors[i % ncolors],
                         linestyle='--', linewidth=2)

        if invert_axes:
            plt.xlabel(cohp_label)
            plt.ylabel(energy_label)
        else:
            plt.xlabel(energy_label)
            plt.ylabel(cohp_label)

        plt.legend()
        leg = plt.gca().get_legend()
        ltext = leg.get_texts()
        plt.setp(ltext, fontsize=30)
        plt.tight_layout()
        return plt

    def save_plot(self, filename, img_format="eps", xlim=None, ylim=None):
        """
        Save matplotlib plot to a file.

        Args:
            filename: File name to write to.
            img_format: Image format to use. Defaults to EPS.
            xlim: Specifies the x-axis limits. Defaults to None for
                automatic determination.
            ylim: Specifies the y-axis limits. Defaults to None for
                automatic determination.
        """
        plt = self.get_plot(xlim, ylim)
        plt.savefig(filename, format=img_format)

    def show(self, xlim=None, ylim=None):
        """
        Show the plot using matplotlib.

        Args:
            xlim: Specifies the x-axis limits. Defaults to None for
                automatic determination.
            ylim: Specifies the y-axis limits. Defaults to None for
                automatic determination.
        """
        plt = self.get_plot(xlim, ylim)
        plt.show()


@requires(mlab is not None, "MayAvi mlab not imported! Please install mayavi.")
def plot_fermi_surface(data, structure, cbm, energy_levels=None,
                       multiple_figure=True, mlab_figure=None,
                       kpoints_dict=None, colors=None, transparency_factor=None,
                       labels_scale_factor=0.05, points_scale_factor=0.02,
                       interative=True):
    """
    Plot the Fermi surface at specific energy value using Boltztrap 1 FERMI
    mode.

    The easiest way to use this plotter is:

        1. Run boltztrap in 'FERMI' mode using BoltztrapRunner,
        2. Load BoltztrapAnalyzer using your method of choice (e.g., from_files)
        3. Pass in your BoltztrapAnalyzer's fermi_surface_data as this
            function's data argument.

    Args:
<<<<<<< HEAD
        data: energy values in a 3D grid from a CUBE file via read_cube_file
            function, or from a BoltztrapAnalyzer.fermi_surface_data
        structure: structure object of the material
        energy_levels ([float]): Energy values for plotting the fermi surface(s)
            By default 0 eV correspond to the VBM, as in the plot of band
            structure along symmetry line.
            Default: One surface, with max energy value + 0.01 eV
        cbm (bool): Boolean value to specify if the considered band is a
            conduction band or not
        multiple_figure (bool): If True a figure for each energy level will be
            shown.  If False all the surfaces will be shown in the same figure.
            In this last case, tune the transparency factor.
        mlab_figure (mayavi.mlab.figure): A previous figure to plot a new
            surface on.
        kpoints_dict (dict): dictionary of kpoints to label in the plot.
            Example: {"K":[0.5,0.0,0.5]}, coords are fractional
        colors ([tuple]): Iterable of 3-tuples (r,g,b) of integers to define
            the colors of each surface (one per energy level).
            Should be the same length as the number of surfaces being plotted.
            Example (3 surfaces): colors=[(1,0,0), (0,1,0), (0,0,1)]
            Example (2 surfaces): colors=[(0, 0.5, 0.5)]
        transparency_factor [float]: Values in the range [0,1] to tune the
            opacity of each surface. Should be one transparency_factor per
            surface.
        labels_scale_factor (float): factor to tune size of the kpoint labels
        points_scale_factor (float): factor to tune size of the kpoint points
        interative (bool): if True an interactive figure will be shown.
            If False a non interactive figure will be shown, but it is possible
            to plot other surfaces on the same figure. To make it interactive,
            run mlab.show().
        
=======
        data: energy values in a 3D grid from a CUBE file
              via read_cube_file function, or from a
              BoltztrapAnalyzer.fermi_surface_data
        structure: structure object of the material
        energy_levels: list of energy value of the fermi surface.
                       By default 0 eV correspond to the VBM, as in
                       the plot of band structure along symmetry line.
                       Default: max energy value + 0.01 eV
        cbm: Boolean value to specify if the considered band is
             a conduction band or not
        multiple_figure: if True a figure for each energy level will be shown.
                         If False all the surfaces will be shown in the same figure.
                         In this las case, tune the transparency factor.
        mlab_figure: provide a previous figure to plot a new surface on it.
        kpoints_dict: dictionary of kpoints to show in the plot.
                      example: {"K":[0.5,0.0,0.5]},
                      where the coords are fractional.
        color: tuple (r,g,b) of integers to define the color of the surface.
        transparency_factor: list of values in the range [0,1] to tune
                             the opacity of the surfaces.
        labels_scale_factor: factor to tune the size of the kpoint labels
        points_scale_factor: factor to tune the size of the kpoint points
        interative: if True an interactive figure will be shown.
                    If False a non interactive figure will be shown, but
                    it is possible to plot other surfaces on the same figure.
                    To make it interactive, run mlab.show().

>>>>>>> bb1b3cd6
    Returns:
        ((mayavi.mlab.figure, mayavi.mlab)): The mlab plotter and an interactive
            figure to control the plot.

    Note: Experimental.
          Please, double check the surface shown by using some
          other software and report issues.
    """
    bz = structure.lattice.reciprocal_lattice.get_wigner_seitz_cell()
    cell = structure.lattice.reciprocal_lattice.matrix

<<<<<<< HEAD
    fact = 1 if cbm == False else -1
    data_1d = data.ravel()
    en_min = np.min(fact * data_1d)
    en_max = np.max(fact * data_1d)

    if energy_levels is None:
        energy_levels = [en_min + 0.01] if cbm == True else \
            [en_max - 0.01]
=======
    fact = 1 if not cbm else -1
    en_min = np.min(fact * data.ravel())
    en_max = np.max(fact * data.ravel())

    if energy_levels == []:
        energy_levels = [en_min + 0.01] if cbm else [en_max - 0.01]
>>>>>>> bb1b3cd6
        print("Energy level set to: " + str(energy_levels[0]) + " eV")

    else:
        for e in energy_levels:
            if e > en_max or e < en_min:
                raise BoltztrapError(
                    "energy level " + str(e) +
                    " not in the range of possible energies: [" +
                    str(en_min) + ", " + str(en_max) + "]"
                )

    n_surfaces = len(energy_levels)
    if colors is None:
        colors = [(0, 0, 1)] * n_surfaces

    if transparency_factor is None:
        transparency_factor = [1] * n_surfaces

    if mlab_figure:
        fig = mlab_figure

<<<<<<< HEAD
    if kpoints_dict is None:
        kpoints_dict = {}

=======
>>>>>>> bb1b3cd6
    if mlab_figure is None and not multiple_figure:
        fig = mlab.figure(size=(1024, 768), bgcolor=(1, 1, 1))
        for iface in range(len(bz)):
            for line in itertools.combinations(bz[iface], 2):
                for jface in range(len(bz)):
                    if iface < jface and any(np.all(line[0] == x)
                                             for x in bz[jface]) and \
                            any(np.all(line[1] == x)
                                for x in bz[jface]):
                        mlab.plot3d(*zip(line[0], line[1]), color=(0, 0, 0),
                                    tube_radius=None, figure=fig)
        for label, coords in kpoints_dict.items():
            label_coords = structure.lattice.reciprocal_lattice \
                .get_cartesian_coords(coords)
            mlab.points3d(*label_coords, scale_factor=points_scale_factor,
                          color=(0, 0, 0), figure=fig)
            mlab.text3d(*label_coords, text=label, scale=labels_scale_factor,
                        color=(0, 0, 0), figure=fig)

    for i, isolevel in enumerate(energy_levels):
        alpha = transparency_factor[i]
        color = colors[i]
        if multiple_figure:
            fig = mlab.figure(size=(1024, 768), bgcolor=(1, 1, 1))

            for iface in range(len(bz)):
                for line in itertools.combinations(bz[iface], 2):
                    for jface in range(len(bz)):
                        if iface < jface and any(np.all(line[0] == x)
                                                 for x in bz[jface]) and \
                                any(np.all(line[1] == x)
                                    for x in bz[jface]):
                            mlab.plot3d(*zip(line[0], line[1]), color=(0, 0, 0),
                                        tube_radius=None, figure=fig)

            for label, coords in kpoints_dict.items():
                label_coords = structure.lattice.reciprocal_lattice \
                    .get_cartesian_coords(coords)
                mlab.points3d(*label_coords, scale_factor=points_scale_factor,
                              color=(0, 0, 0), figure=fig)
                mlab.text3d(*label_coords, text=label,
                            scale=labels_scale_factor, color=(0, 0, 0),
                            figure=fig)

        cp = mlab.contour3d(fact * data, contours=[isolevel], transparent=True,
                            colormap='hot', color=color, opacity=alpha,
                            figure=fig)

        polydata = cp.actor.actors[0].mapper.input
        pts = np.array(polydata.points)  # - 1
        polydata.points = np.dot(pts,
                                 cell / np.array(data.shape)[:, np.newaxis])

        cx, cy, cz = [np.mean(np.array(polydata.points)[:, i])
                      for i in range(3)]

        polydata.points = (np.array(polydata.points) - [cx, cy, cz]) * 2

<<<<<<< HEAD
        #mlab.view(distance='auto')
        fig.scene.isometric_view()

=======
        # mlab.view(distance='auto')
        fig.scene.isometric_view()
>>>>>>> bb1b3cd6
    if interative:
        mlab.show()

    return fig, mlab


def plot_wigner_seitz(lattice, ax=None, **kwargs):
    """
    Adds the skeleton of the Wigner-Seitz cell of the lattice to a matplotlib Axes

    Args:
        lattice: Lattice object
        ax: matplotlib :class:`Axes` or None if a new figure should be created.
        kwargs: kwargs passed to the matplotlib function 'plot'. Color defaults to black
            and linewidth to 1.

    Returns:
        matplotlib figure and matplotlib ax
    """
    ax, fig, plt = get_ax3d_fig_plt(ax)

    if "color" not in kwargs:
        kwargs["color"] = "k"
    if "linewidth" not in kwargs:
        kwargs["linewidth"] = 1

    bz = lattice.get_wigner_seitz_cell()
    ax, fig, plt = get_ax3d_fig_plt(ax)
    for iface in range(len(bz)):
        for line in itertools.combinations(bz[iface], 2):
            for jface in range(len(bz)):
                if iface < jface and any(
                        np.all(line[0] == x) for x in bz[jface]) \
                        and any(np.all(line[1] == x) for x in bz[jface]):
                    ax.plot(*zip(line[0], line[1]), **kwargs)

    return fig, ax


def plot_lattice_vectors(lattice, ax=None, **kwargs):
    """
    Adds the basis vectors of the lattice provided to a matplotlib Axes

    Args:
        lattice: Lattice object
        ax: matplotlib :class:`Axes` or None if a new figure should be created.
        kwargs: kwargs passed to the matplotlib function 'plot'. Color defaults to green
            and linewidth to 3.

    Returns:
        matplotlib figure and matplotlib ax
    """
    ax, fig, plt = get_ax3d_fig_plt(ax)

    if "color" not in kwargs:
        kwargs["color"] = "g"
    if "linewidth" not in kwargs:
        kwargs["linewidth"] = 3

    vertex1 = lattice.get_cartesian_coords([0.0, 0.0, 0.0])
    vertex2 = lattice.get_cartesian_coords([1.0, 0.0, 0.0])
    ax.plot(*zip(vertex1, vertex2), **kwargs)
    vertex2 = lattice.get_cartesian_coords([0.0, 1.0, 0.0])
    ax.plot(*zip(vertex1, vertex2), **kwargs)
    vertex2 = lattice.get_cartesian_coords([0.0, 0.0, 1.0])
    ax.plot(*zip(vertex1, vertex2), **kwargs)

    return fig, ax


def plot_path(line, lattice=None, coords_are_cartesian=False, ax=None,
              **kwargs):
    """
    Adds a line passing through the coordinates listed in 'line' to a matplotlib Axes

    Args:
        line: list of coordinates.
        lattice: Lattice object used to convert from reciprocal to cartesian coordinates
        coords_are_cartesian: Set to True if you are providing
            coordinates in cartesian coordinates. Defaults to False.
            Requires lattice if False.
        ax: matplotlib :class:`Axes` or None if a new figure should be created.
        kwargs: kwargs passed to the matplotlib function 'plot'. Color defaults to red
            and linewidth to 3.

    Returns:
        matplotlib figure and matplotlib ax
    """

    ax, fig, plt = get_ax3d_fig_plt(ax)

    if "color" not in kwargs:
        kwargs["color"] = "r"
    if "linewidth" not in kwargs:
        kwargs["linewidth"] = 3

    for k in range(1, len(line)):
        vertex1 = line[k - 1]
        vertex2 = line[k]
        if not coords_are_cartesian:
            if lattice is None:
                raise ValueError(
                    "coords_are_cartesian False requires the lattice")
            vertex1 = lattice.get_cartesian_coords(vertex1)
            vertex2 = lattice.get_cartesian_coords(vertex2)
        ax.plot(*zip(vertex1, vertex2), **kwargs)

    return fig, ax


def plot_labels(labels, lattice=None, coords_are_cartesian=False, ax=None,
                **kwargs):
    """
    Adds labels to a matplotlib Axes

    Args:
        labels: dict containing the label as a key and the coordinates as value.
        lattice: Lattice object used to convert from reciprocal to cartesian coordinates
        coords_are_cartesian: Set to True if you are providing.
            coordinates in cartesian coordinates. Defaults to False.
            Requires lattice if False.
        ax: matplotlib :class:`Axes` or None if a new figure should be created.
        kwargs: kwargs passed to the matplotlib function 'text'. Color defaults to blue
            and size to 25.

    Returns:
        matplotlib figure and matplotlib ax
    """
    ax, fig, plt = get_ax3d_fig_plt(ax)

    if "color" not in kwargs:
        kwargs["color"] = "b"
    if "size" not in kwargs:
        kwargs["size"] = 25

    for k, coords in labels.items():
        label = k
        if k.startswith("\\") or k.find("_") != -1:
            label = "$" + k + "$"
        off = 0.01
        if coords_are_cartesian:
            coords = np.array(coords)
        else:
            if lattice is None:
                raise ValueError(
                    "coords_are_cartesian False requires the lattice")
            coords = lattice.get_cartesian_coords(coords)
        ax.text(*(coords + off), s=label, **kwargs)

    return fig, ax


def fold_point(p, lattice, coords_are_cartesian=False):
    """
    Folds a point with coordinates p inside the first Brillouin zone of the lattice.

    Args:
        p: coordinates of one point
        lattice: Lattice object used to convert from reciprocal to cartesian coordinates
        coords_are_cartesian: Set to True if you are providing
            coordinates in cartesian coordinates. Defaults to False.

    Returns:
        The cartesian coordinates folded inside the first Brillouin zone
    """

    if coords_are_cartesian:
        p = lattice.get_fractional_coords(p)
    else:
        p = np.array(p)

    p = np.mod(p + 0.5 - 1e-10, 1) - 0.5 + 1e-10
    p = lattice.get_cartesian_coords(p)

    closest_lattice_point = None
    smallest_distance = 10000
    for i in (-1, 0, 1):
        for j in (-1, 0, 1):
            for k in (-1, 0, 1):
                lattice_point = np.dot((i, j, k), lattice.matrix)
                dist = np.linalg.norm(p - lattice_point)
                if closest_lattice_point is None or dist < smallest_distance:
                    closest_lattice_point = lattice_point
                    smallest_distance = dist

    if not np.allclose(closest_lattice_point, (0, 0, 0)):
        p = p - closest_lattice_point

    return p


def plot_points(points, lattice=None, coords_are_cartesian=False, fold=False,
                ax=None, **kwargs):
    """
    Adds Points to a matplotlib Axes

    Args:
        points: list of coordinates
        lattice: Lattice object used to convert from reciprocal to cartesian coordinates
        coords_are_cartesian: Set to True if you are providing
            coordinates in cartesian coordinates. Defaults to False.
            Requires lattice if False.
        fold: whether the points should be folded inside the first Brillouin Zone.
            Defaults to False. Requires lattice if True.
        ax: matplotlib :class:`Axes` or None if a new figure should be created.
        kwargs: kwargs passed to the matplotlib function 'scatter'. Color defaults to blue

    Returns:
        matplotlib figure and matplotlib ax
    """
    ax, fig, plt = get_ax3d_fig_plt(ax)

    if "color" not in kwargs:
        kwargs["color"] = "b"

    if (not coords_are_cartesian or fold) and lattice is None:
        raise ValueError(
            "coords_are_cartesian False or fold True require the lattice")

    for p in points:

        if fold:
            p = fold_point(p, lattice,
                           coords_are_cartesian=coords_are_cartesian)

        elif not coords_are_cartesian:
            p = lattice.get_cartesian_coords(p)

        ax.scatter(*p, **kwargs)

    return fig, ax


@add_fig_kwargs
def plot_brillouin_zone_from_kpath(kpath, ax=None, **kwargs):
    """
    Gives the plot (as a matplotlib object) of the symmetry line path in
        the Brillouin Zone.

    Args:
        kpath (HighSymmKpath): a HighSymmKPath object
        ax: matplotlib :class:`Axes` or None if a new figure should be created.
        **kwargs: provided by add_fig_kwargs decorator

    Returns:
        matplotlib figure

    """
    lines = [[kpath.kpath['kpoints'][k] for k in p]
             for p in kpath.kpath['path']]
    return plot_brillouin_zone(bz_lattice=kpath.prim_rec, lines=lines, ax=ax,
                               labels=kpath.kpath['kpoints'], **kwargs)


@add_fig_kwargs
def plot_brillouin_zone(bz_lattice, lines=None, labels=None, kpoints=None,
                        fold=False, coords_are_cartesian=False,
                        ax=None, **kwargs):
    """
    Plots a 3D representation of the Brillouin zone of the structure.
    Can add to the plot paths, labels and kpoints

    Args:
        bz_lattice: Lattice object of the Brillouin zone
        lines: list of lists of coordinates. Each list represent a different path
        labels: dict containing the label as a key and the coordinates as value.
        kpoints: list of coordinates
        fold: whether the points should be folded inside the first Brillouin Zone.
            Defaults to False. Requires lattice if True.
        coords_are_cartesian: Set to True if you are providing
            coordinates in cartesian coordinates. Defaults to False.
        ax: matplotlib :class:`Axes` or None if a new figure should be created.
        kwargs: provided by add_fig_kwargs decorator

    Returns:
        matplotlib figure
    """

    fig, ax = plot_lattice_vectors(bz_lattice, ax=ax)
    plot_wigner_seitz(bz_lattice, ax=ax)
    if lines is not None:
        for line in lines:
            plot_path(line, bz_lattice,
                      coords_are_cartesian=coords_are_cartesian, ax=ax)

    if labels is not None:
        plot_labels(labels, bz_lattice,
                    coords_are_cartesian=coords_are_cartesian, ax=ax)
        plot_points(labels.values(), bz_lattice,
                    coords_are_cartesian=coords_are_cartesian,
                    fold=False, ax=ax)

    if kpoints is not None:
        plot_points(kpoints, bz_lattice,
                    coords_are_cartesian=coords_are_cartesian,
                    ax=ax, fold=fold)

    ax.set_xlim3d(-1, 1)
    ax.set_ylim3d(-1, 1)
    ax.set_zlim3d(-1, 1)

    # ax.set_aspect('equal')
    ax.axis("off")

    return fig


def plot_ellipsoid(hessian, center, lattice=None, rescale=1.0, ax=None,
                   coords_are_cartesian=False, arrows=False, **kwargs):
    """
    Plots a 3D ellipsoid rappresenting the Hessian matrix in input.
    Useful to get a graphical visualization of the effective mass
    of a band in a single k-point.

    Args:
        hessian: the Hessian matrix
        center: the center of the ellipsoid in reciprocal coords (Default)
        lattice: Lattice object of the Brillouin zone
        rescale: factor for size scaling of the ellipsoid
        ax: matplotlib :class:`Axes` or None if a new figure should be created.
        coords_are_cartesian: Set to True if you are providing a center in
                              cartesian coordinates. Defaults to False.
        kwargs: kwargs passed to the matplotlib function 'plot_wireframe'.
                Color defaults to blue, rstride and cstride
                default to 4, alpha defaults to 0.2.
    Returns:
        matplotlib figure and matplotlib ax
    Example of use:
        fig,ax=plot_wigner_seitz(struct.reciprocal_lattice)
        plot_ellipsoid(hessian,[0.0,0.0,0.0], struct.reciprocal_lattice,ax=ax)
    """

    if (not coords_are_cartesian) and lattice is None:
        raise ValueError(
            "coords_are_cartesian False or fold True require the lattice")

    if not coords_are_cartesian:
        center = lattice.get_cartesian_coords(center)

    if "color" not in kwargs:
        kwargs["color"] = "b"
    if "rstride" not in kwargs:
        kwargs["rstride"] = 4
    if "cstride" not in kwargs:
        kwargs["cstride"] = 4
    if "alpha" not in kwargs:
        kwargs["alpha"] = 0.2

    # calculate the ellipsoid
    # find the rotation matrix and radii of the axes
    U, s, rotation = np.linalg.svd(hessian)
    radii = 1.0 / np.sqrt(s)

    # from polar coordinates
    u = np.linspace(0.0, 2.0 * np.pi, 100)
    v = np.linspace(0.0, np.pi, 100)
    x = radii[0] * np.outer(np.cos(u), np.sin(v))
    y = radii[1] * np.outer(np.sin(u), np.sin(v))
    z = radii[2] * np.outer(np.ones_like(u), np.cos(v))
    for i in range(len(x)):
        for j in range(len(x)):
            [x[i, j], y[i, j], z[i, j]] = np.dot([x[i, j], y[i, j], z[i, j]],
                                                 rotation) * rescale + center

    # add the ellipsoid to the current axes
    ax, fig, plt = get_ax3d_fig_plt(ax)
    ax.plot_wireframe(x, y, z, **kwargs)

    if arrows:
        color = ('b', 'g', 'r')
        em = np.zeros((3, 3))
        for i in range(3):
            em[i, :] = rotation[i, :] / np.linalg.norm(rotation[i, :])
        for i in range(3):
            ax.quiver3D(center[0], center[1], center[2], em[i, 0], em[i, 1],
                        em[i, 2], pivot='tail',
                        arrow_length_ratio=0.2, length=radii[i] * rescale,
                        color=color[i])

    return fig, ax<|MERGE_RESOLUTION|>--- conflicted
+++ resolved
@@ -3671,7 +3671,6 @@
             function's data argument.
 
     Args:
-<<<<<<< HEAD
         data: energy values in a 3D grid from a CUBE file via read_cube_file
             function, or from a BoltztrapAnalyzer.fermi_surface_data
         structure: structure object of the material
@@ -3703,35 +3702,6 @@
             to plot other surfaces on the same figure. To make it interactive,
             run mlab.show().
         
-=======
-        data: energy values in a 3D grid from a CUBE file
-              via read_cube_file function, or from a
-              BoltztrapAnalyzer.fermi_surface_data
-        structure: structure object of the material
-        energy_levels: list of energy value of the fermi surface.
-                       By default 0 eV correspond to the VBM, as in
-                       the plot of band structure along symmetry line.
-                       Default: max energy value + 0.01 eV
-        cbm: Boolean value to specify if the considered band is
-             a conduction band or not
-        multiple_figure: if True a figure for each energy level will be shown.
-                         If False all the surfaces will be shown in the same figure.
-                         In this las case, tune the transparency factor.
-        mlab_figure: provide a previous figure to plot a new surface on it.
-        kpoints_dict: dictionary of kpoints to show in the plot.
-                      example: {"K":[0.5,0.0,0.5]},
-                      where the coords are fractional.
-        color: tuple (r,g,b) of integers to define the color of the surface.
-        transparency_factor: list of values in the range [0,1] to tune
-                             the opacity of the surfaces.
-        labels_scale_factor: factor to tune the size of the kpoint labels
-        points_scale_factor: factor to tune the size of the kpoint points
-        interative: if True an interactive figure will be shown.
-                    If False a non interactive figure will be shown, but
-                    it is possible to plot other surfaces on the same figure.
-                    To make it interactive, run mlab.show().
-
->>>>>>> bb1b3cd6
     Returns:
         ((mayavi.mlab.figure, mayavi.mlab)): The mlab plotter and an interactive
             figure to control the plot.
@@ -3743,7 +3713,6 @@
     bz = structure.lattice.reciprocal_lattice.get_wigner_seitz_cell()
     cell = structure.lattice.reciprocal_lattice.matrix
 
-<<<<<<< HEAD
     fact = 1 if cbm == False else -1
     data_1d = data.ravel()
     en_min = np.min(fact * data_1d)
@@ -3752,14 +3721,6 @@
     if energy_levels is None:
         energy_levels = [en_min + 0.01] if cbm == True else \
             [en_max - 0.01]
-=======
-    fact = 1 if not cbm else -1
-    en_min = np.min(fact * data.ravel())
-    en_max = np.max(fact * data.ravel())
-
-    if energy_levels == []:
-        energy_levels = [en_min + 0.01] if cbm else [en_max - 0.01]
->>>>>>> bb1b3cd6
         print("Energy level set to: " + str(energy_levels[0]) + " eV")
 
     else:
@@ -3781,12 +3742,9 @@
     if mlab_figure:
         fig = mlab_figure
 
-<<<<<<< HEAD
     if kpoints_dict is None:
         kpoints_dict = {}
 
-=======
->>>>>>> bb1b3cd6
     if mlab_figure is None and not multiple_figure:
         fig = mlab.figure(size=(1024, 768), bgcolor=(1, 1, 1))
         for iface in range(len(bz)):
@@ -3845,14 +3803,9 @@
 
         polydata.points = (np.array(polydata.points) - [cx, cy, cz]) * 2
 
-<<<<<<< HEAD
         #mlab.view(distance='auto')
         fig.scene.isometric_view()
 
-=======
-        # mlab.view(distance='auto')
-        fig.scene.isometric_view()
->>>>>>> bb1b3cd6
     if interative:
         mlab.show()
 
