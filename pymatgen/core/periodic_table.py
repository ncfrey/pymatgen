"""
Module contains classes presenting Element and Specie (Element + oxidation
state) and PeriodicTable.
"""

__author__ = "Shyue Ping Ong, Michael Kocher"
__copyright__ = "Copyright 2011, The Materials Project"
__version__ = "2.0"
__maintainer__ = "Shyue Ping Ong"
__email__ = "shyuep@gmail.com"
__status__ = "Production"
__date__ = "Sep 23, 2011"

import os
import re
import json

from pymatgen.core.units import Mass, Length, unitized
from monty.design_patterns import singleton, cached_class
from monty.dev import deprecated
from pymatgen.util.string_utils import formula_double_format
from pymatgen.serializers.json_coders import MSONable
from functools import total_ordering


#Loads element data from json file
with open(os.path.join(os.path.dirname(__file__), "periodic_table.json")) as f:
    _pt_data = json.load(f)

_pt_row_sizes = (2, 8, 8, 18, 18, 32, 32)

_MAXZ = 119

# List with the correspondence Z --> Symbol
# We use a list instead of a mapping so that we can select slices easily.
_z2symbol = _MAXZ * [None]
for (symbol, data) in _pt_data.items():
    _z2symbol[data["Atomic no"]] = symbol


def all_symbols():
    """tuple with element symbols ordered by Z."""
    # Break when we get None as we don't want to have None in a list of strings.
    symbols = []
    for z in range(1, _MAXZ+1):
        s = symbol_from_Z(z)
        if s is None:
            break
        symbols.append(s)

    return tuple(symbols)


def symbol_from_Z(z):
    """
    Return the symbol of the element from the atomic number.

    Args:
        z (int): Atomic number or slice object
    """
    return _z2symbol[z]


<<<<<<< HEAD
_CHARS2L = {
    "s": 0,
    "p": 1,
    "d": 2,
    "f": 3,
    "g": 4,
    "h": 5,
    "i": 6,
}


def char2l(char):
    """Concert a character (s, p, d ..) into the angular momentum l (int)."""
    return _CHARS2L[char]
=======
ALL_ELEMENT_SYMBOLS = set(_pt_data.keys())
>>>>>>> dcf9fd9f


@cached_class
@total_ordering
class Element(object):
    """
    Basic immutable element object with all relevant properties.
    Only one instance of Element for each symbol is stored after creation,
    ensuring that a particular element behaves like a singleton. For all
    attributes, missing data (i.e., data for which is not available) is
    represented by a None unless otherwise stated.

    Args:
        symbol (str): Element symbol, e.g., "H", "Fe"

    .. attribute:: Z

        Atomic number

    .. attribute:: symbol

        Element symbol

    .. attribute:: X

        Pauling electronegativity. Elements without an electronegativity
        number are assigned a value of zero by default.

    .. attribute:: number

        Alternative attribute for atomic number

    .. attribute:: max_oxidation_state

        Maximum oxidation state for element

    .. attribute:: min_oxidation_state

        Minimum oxidation state for element

    .. attribute:: oxidation_states

        Tuple of all known oxidation states

    .. attribute:: common_oxidation_states

        Tuple of all common oxidation states

    .. attribute:: full_electronic_structure

        Full electronic structure as tuple.
        E.g., The electronic structure for Fe is represented as:
        [(1, "s", 2), (2, "s", 2), (2, "p", 6), (3, "s", 2), (3, "p", 6),
        (3, "d", 6), (4, "s", 2)]

    .. attribute:: row

        Returns the periodic table row of the element.

    .. attribute:: group

        Returns the periodic table group of the element.

    .. attribute:: block

        Return the block character "s,p,d,f"

    .. attribute:: is_noble_gas

        True if element is noble gas.

    .. attribute:: is_transition_metal

        True if element is a transition metal.

    .. attribute:: is_rare_earth_metal

        True if element is a rare earth metal.

    .. attribute:: is_metalloid

        True if element is a metalloid.

    .. attribute:: is_alkali

        True if element is an alkali metal.

    .. attribute:: is_alkaline

        True if element is an alkaline earth metal (group II).

    .. attribute:: is_halogen

        True if element is a halogen.

    .. attribute:: is_lanthanoid

        True if element is a lanthanoid.

    .. attribute:: is_actinoid

        True if element is a actinoid.

    .. attribute:: name

       Long name for element. E.g., "Hydrogen".

    .. attribute:: atomic_mass

        Atomic mass for the element.

    .. attribute:: atomic_radius

        Atomic radius for the element. This is the empirical value. Data is
        obtained from
        http://en.wikipedia.org/wiki/Atomic_radii_of_the_elements_(data_page).

    .. attribute:: atomic_radius_calculated

        Calculated atomic radius for the element. This is the empirical value.
        Data is obtained from
        http://en.wikipedia.org/wiki/Atomic_radii_of_the_elements_(data_page).

    .. attribute:: van_der_waals_radius

        Van der Waals radius for the element. This is the empirical
        value. Data is obtained from
        http://en.wikipedia.org/wiki/Atomic_radii_of_the_elements_(data_page).

    .. attribute:: mendeleev_no

        Mendeleev number

    .. attribute:: electrical_resistivity

        Electrical resistivity

    .. attribute:: velocity_of_sound

        Velocity of sound

    .. attribute:: reflectivity

        Reflectivity

    .. attribute:: refractive_index

        Refractice index

    .. attribute:: poissons_ratio

        Poisson's ratio

    .. attribute:: molar_volume

        Molar volume

    .. attribute:: electronic_structure

        Electronic structure. Simplified form with HTML formatting.
        E.g., The electronic structure for Fe is represented as
        [Ar].3d<sup>6</sup>.4s<sup>2</sup>

    .. attribute:: thermal_conductivity

        Thermal conductivity

    .. attribute:: boiling_point

        Boiling point

    .. attribute:: melting_point

        Melting point

    .. attribute:: critical_temperature

        Critical temperature

    .. attribute:: superconduction_temperature

        Superconduction temperature

    .. attribute:: liquid_range

        Liquid range

    .. attribute:: bulk_modulus

        Bulk modulus

    .. attribute:: youngs_modulus

        Young's modulus

    .. attribute:: brinell_hardness

        Brinell hardness

    .. attribute:: rigidity_modulus

        Rigidity modulus

    .. attribute:: mineral_hardness

        Mineral hardness

    .. attribute:: vickers_hardness

        Vicker's hardness

    .. attribute:: density_of_solid

        Density of solid phase

    .. attribute:: coefficient_of_linear_thermal_expansion

        Coefficient of linear thermal expansion

    .. attribute:: average_ionic_radius

        Average ionic radius for element in ang. The average is taken over all
        oxidation states of the element for which data is present.

    .. attribute:: ionic_radii

        All ionic radii of the element as a dict of
        {oxidation state: ionic radii}. Radii are given in ang.
    """

    def __init__(self, symbol):
        self._data = _pt_data[symbol]

        #Store key variables for quick access
        self._z = self._data["Atomic no"]
        self._symbol = symbol
        self._x = self._data.get("X", 0)
        for a in ["name", "mendeleev_no", "electrical_resistivity",
                  "velocity_of_sound", "reflectivity",
                  "refractive_index", "poissons_ratio", "molar_volume",
                  "electronic_structure", "thermal_conductivity",
                  "boiling_point", "melting_point",
                  "critical_temperature", "superconduction_temperature",
                  "liquid_range", "bulk_modulus", "youngs_modulus",
                  "brinell_hardness", "rigidity_modulus",
                  "mineral_hardness", "vickers_hardness",
                  "density_of_solid", "atomic_radius_calculated",
                  "van_der_waals_radius",
                  "coefficient_of_linear_thermal_expansion"]:
            kstr = a.capitalize().replace("_", " ")
            val = self._data.get(kstr, None)
            if str(val).startswith("no data"):
                val = None
            self.__setattr__(a, val)
        if str(self._data.get("Atomic radius",
                              "no data")).startswith("no data"):
            self.atomic_radius = None
        else:
            self.atomic_radius = Length(self._data["Atomic radius"], "ang")
        self.atomic_mass = Mass(self._data["Atomic mass"], "amu")

    def __getnewargs__(self):
        #function used by pickle to recreate object
        return self._symbol,

    @property
    def data(self):
        """
        Returns dict of data for element.
        """
        return self._data.copy()

    @property
    @unitized("ang")
    def average_ionic_radius(self):
        """
        Average ionic radius for element (with units). The average is taken
        over all oxidation states of the element for which data is present.
        """
        if "Ionic radii" in self._data:
            radii = self._data["Ionic radii"]
            return sum(radii.values()) / len(radii)
        else:
            return 0

    @property
    @unitized("ang")
    def ionic_radii(self):
        """
        All ionic radii of the element as a dict of
        {oxidation state: ionic radii}. Radii are given in ang.
        """
        if "Ionic radii" in self._data:
            return {int(k): v for k, v in self._data["Ionic radii"].items()}
        else:
            return {}

    @property
    def Z(self):
        """Atomic number"""
        return self._z

    @property
    def symbol(self):
        """Element symbol"""
        return self._symbol

    @property
    def X(self):
        """Electronegativity"""
        return self._x

    @property
    def number(self):
        """Alternative attribute for atomic number"""
        return self.Z

    @property
    def max_oxidation_state(self):
        """Maximum oxidation state for element"""
        if "Oxidation states" in self._data:
            return max(self._data["Oxidation states"])
        return 0

    @property
    def min_oxidation_state(self):
        """Minimum oxidation state for element"""
        if "Oxidation states" in self._data:
            return min(self._data["Oxidation states"])
        return 0

    @property
    def oxidation_states(self):
        """Tuple of all known oxidation states"""
        return tuple(self._data.get("Oxidation states", list()))

    @property
    def common_oxidation_states(self):
        """Tuple of all known oxidation states"""
        return tuple(self._data.get("Common oxidation states", list()))

    @property
    def full_electronic_structure(self):
        """
        Full electronic structure as tuple.
        E.g., The electronic structure for Fe is represented as:
        [(1, "s", 2), (2, "s", 2), (2, "p", 6), (3, "s", 2), (3, "p", 6),
        (3, "d", 6), (4, "s", 2)]
        """
        estr = self._data["Electronic structure"]

        def parse_orbital(orbstr):
            m = re.match("(\d+)([spdfg]+)<sup>(\d+)</sup>", orbstr)
            if m:
                return int(m.group(1)), m.group(2), int(m.group(3))
            return orbstr

        data = [parse_orbital(s) for s in estr.split(".")]
        if data[0][0] == "[":
            sym = data[0].replace("[", "").replace("]", "")
            data = Element(sym).full_electronic_structure + data[1:]
        return data

    def __eq__(self, other):
        if not isinstance(other, Element):
            return False
        return self._z == other._z

    def __ne__(self, other):
        return not self.__eq__(other)

    def __hash__(self):
        return self._z

    def __repr__(self):
        return "Element " + self.symbol

    def __str__(self):
        return self.symbol

    def __lt__(self, other):
        """
        Sets a default sort order for atomic species by electronegativity. Very
        useful for getting correct formulas.  For example, FeO4PLi is
        automatically sorted into LiFePO4.
        """
        if self.X != other.X:
            return self.X < other.X
        else:
            # There are cases where the electronegativity are exactly equal.
            # We then sort by symbol.
            return self.symbol < other.symbol

    @staticmethod
    def from_Z(z):
        """
        Get an element from an atomic number.

        Args:
            z (int): Atomic number

        Returns:
            Element with atomic number z.
        """
        for sym, data in _pt_data.items():
            if data["Atomic no"] == z:
                return Element(sym)
        raise ValueError("No element with this atomic number %s" % z)

    @staticmethod
    def from_row_and_group(row, group):
        """
        Returns an element from a row and group number.

        .. note::
            The 18 group number system is used, i.e., Noble gases are group 18.
        """
        for sym in _pt_data.keys():
            el = Element(sym)
            if el.row == row and el.group == group:
                return el
        return None

    @staticmethod
    def is_valid_symbol(symbol):
        """
        Returns true if symbol is a valid element symbol.

        Args:
            symbol (str): Element symbol

        Returns:
            True if symbol is a valid element (e.g., "H"). False otherwise
            (e.g., "Zebra").
        """
        return symbol in ALL_ELEMENT_SYMBOLS

    @property
    def row(self):
        """
        Returns the periodic table row of the element.
        """
        Z = self._z
        total = 0
        if 57 <= Z <= 70:
            return 8
        elif 89 <= Z <= 102:
            return 9

        for i in range(len(_pt_row_sizes)):
            total += _pt_row_sizes[i]
            if total >= Z:
                return i + 1
        return 8

    @property
    def group(self):
        """
        Returns the periodic table group of the element.
        """
        Z = self._z
        if Z == 1:
            return 1
        if Z == 2:
            return 18
        if 3 <= Z <= 18:
            if (Z - 2) % 8 == 0:
                return 18
            elif (Z - 2) % 8 <= 2:
                return (Z - 2) % 8
            else:
                return 10 + (Z - 2) % 8

        if 19 <= Z <= 54:
            if (Z - 18) % 18 == 0:
                return 18
            else:
                return (Z - 18) % 18

        if (Z - 54) % 32 == 0:
            return 18
        elif (Z - 54) % 32 >= 17:
            return (Z - 54) % 32 - 14
        else:
            return (Z - 54) % 32

    @property
    def block(self):
        """
        Return the block character "s,p,d,f"
        """
        block = ""
        if self.group in [1, 2]:
            block = "s"
        elif self.group in range(13, 19):
            block = "p"
        elif self.is_actinoid or self.is_lanthanoid:
            block = "f"
        elif self.group in range(3, 13):
            block = "d"
        else:
            print("unable to determine block")
        return block

    @property
    def is_noble_gas(self):
        """
        True if element is noble gas.
        """
        return self._z in (2, 10, 18, 36, 54, 86, 118)

    @property
    def is_transition_metal(self):
        """
        True if element is a transition metal.
        """
        ns = list(range(21, 31))
        ns.extend(range(39, 49))
        ns.append(57)
        ns.extend(range(72, 81))
        ns.append(89)
        ns.extend(range(104, 113))
        return self._z in ns

    @property
    def is_rare_earth_metal(self):
        """
        True if element is a rare earth metal.
        """
        return self.is_lanthanoid or self.is_actinoid

    @property
    def is_metalloid(self):
        """
        True if element is a metalloid.
        """
        return self.symbol in ("B", "Si", "Ge", "As", "Sb", "Te", "Po")

    @property
    def is_alkali(self):
        """
        True if element is an alkali metal.
        """
        return self._z in (3, 11, 19, 37, 55, 87)

    @property
    def is_alkaline(self):
        """
        True if element is an alkaline earth metal (group II).
        """
        return self._z in (4, 12, 20, 38, 56, 88)

    @property
    def is_halogen(self):
        """
        True if element is a halogen.
        """
        return self._z in (9, 17, 35, 53, 85)

    @property
    def is_chalcogen(self):
        """
        True if element is a chalcogen.
        """
        return self._z in (8, 18, 34, 52, 84)

    @property
    def is_lanthanoid(self):
        """
        True if element is a lanthanoid.
        """
        return 56 < self._z < 72

    @property
    def is_actinoid(self):
        """
        True if element is a actinoid.
        """
        return 88 < self._z < 104

    def __deepcopy__(self, memo):
        return Element(self.symbol)

    @staticmethod
    def from_dict(d):
        """
        Makes Element obey the general json interface used in pymatgen for
        easier serialization.
        """
        return Element(d["element"])

    @property
    def to_dict(self):
        """
        Makes Element obey the general json interface used in pymatgen for
        easier serialization.
        """
        return {"@module": self.__class__.__module__,
                "@class": self.__class__.__name__,
                "element": self.symbol}


@cached_class
@total_ordering
class Specie(MSONable):
    """
    An extension of Element with an oxidation state and other optional
    properties. Properties associated with Specie should be "idealized"
    values, not calculated values. For example, high-spin Fe2+ may be
    assigned an idealized spin of +5, but an actual Fe2+ site may be
    calculated to have a magmom of +4.5. Calculated properties should be
    assigned to Site objects, and not Specie.

    Args:
        symbol (str): Element symbol, e.g., Fe
        oxidation_state (float): Oxidation state of element, e.g., 2 or -2
        properties: Properties associated with the Specie, e.g.,
            {"spin": 5}. Defaults to None. Properties must be one of the
            Specie supported_properties.

    .. attribute:: oxi_state

        Oxidation state associated with Specie

    .. attribute:: ionic_radius

        Ionic radius of Specie (with specific oxidation state).

    .. versionchanged:: 2.6.7

        Properties are now checked when comparing two Species for equality.
    """

    supported_properties = ("spin",)

    def __init__(self, symbol, oxidation_state, properties=None):
        self._el = Element(symbol)
        self._oxi_state = oxidation_state
        self._properties = properties if properties else {}
        for k in self._properties.keys():
            if k not in Specie.supported_properties:
                raise ValueError("{} is not a supported property".format(k))

    def __getattr__(self, a):
        #overriding getattr doens't play nice with pickle, so we
        #can't use self._properties
        p = object.__getattribute__(self, '_properties')
        if a in p:
            return p[a]
        try:
            return getattr(self._el, a)
        except:
            raise AttributeError(a)

    def __eq__(self, other):
        """
        Specie is equal to other only if element and oxidation states are
        exactly the same.
        """
        if not isinstance(other, Specie):
            return False
        return self.symbol == other.symbol \
            and self._oxi_state == other._oxi_state \
            and self._properties == other._properties

    def __ne__(self, other):
        return not self.__eq__(other)

    def __hash__(self):
        """
        Given that all oxidation states are below 100 in absolute value, this
        should effectively ensure that no two unequal Specie have the same
        hash.
        """
        return self.Z * 100 + self._oxi_state

    def __lt__(self, other):
        """
        Sets a default sort order for atomic species by electronegativity,
        followed by oxidation state.
        """
        if self.X != other.X:
            return self.X < other.X
        elif self.symbol != other.symbol:
            # There are cases where the electronegativity are exactly equal.
            # We then sort by symbol.
            return self.symbol < other.symbol
        else:
            other_oxi = 0 if isinstance(other, Element) else other.oxi_state
            return self.oxi_state < other_oxi

    @property
    def element(self):
        """
        Underlying element object
        """
        return self._el

    @property
    def ionic_radius(self):
        """
        Ionic radius of specie. Returns None if data is not present.
        """
        return self.ionic_radii.get(self._oxi_state, None)

    @property
    def oxi_state(self):
        """
        Oxidation state of Specie.
        """
        return self._oxi_state

    @staticmethod
    def from_string(species_string):
        """
        Returns a Specie from a string representation.

        Args:
            species_string (str): A typical string representation of a
                species, e.g., "Mn2+", "Fe3+", "O2-".

        Returns:
            A Specie object.

        Raises:
            ValueError if species_string cannot be intepreted.
        """
        m = re.search("([A-Z][a-z]*)([0-9\.]*)([\+\-])", species_string)
        if m:
            num = 1 if m.group(2) == "" else float(m.group(2))
            return Specie(m.group(1), -num if m.group(3) == "-" else num)
        else:
            raise ValueError("Invalid Species String")

    def __repr__(self):
        return "Specie " + self.__str__()

    def __str__(self):
        output = self.symbol
        if self._oxi_state >= 0:
            output += formula_double_format(self._oxi_state) + "+"
        else:
            output += formula_double_format(-self._oxi_state) + "-"
        return output

    def get_crystal_field_spin(self, coordination="oct", spin_config="high"):
        """
        Calculate the crystal field spin based on coordination and spin
        configuration. Only works for transition metal species.

        Args:
            coordination (str): Only oct and tet are supported at the moment.
            spin_config (str): Supported keywords are "high" or "low".

        Returns:
            Crystal field spin in Bohr magneton.

        Raises:
            AttributeError if species is not a valid transition metal or has
            an invalid oxidation state.
            ValueError if invalid coordination or spin_config.
        """
        if coordination not in ("oct", "tet") or \
                spin_config not in ("high", "low"):
            raise ValueError("Invalid coordination or spin config.")
        elec = self.full_electronic_structure
        if len(elec) < 4 or elec[-1][1] != "s" or elec[-2][1] != "d":
            raise AttributeError(
                "Invalid element {} for crystal field calculation.".format(
                    self.symbol))
        nelectrons = elec[-1][2] + elec[-2][2] - self.oxi_state
        if nelectrons < 0:
            raise AttributeError(
                "Invalid oxidation state {} for element {}"
                .format(self.oxi_state, self.symbol))
        if spin_config == "high":
            return nelectrons if nelectrons <= 5 else 10 - nelectrons
        elif spin_config == "low":
            if coordination == "oct":
                if nelectrons <= 3:
                    return nelectrons
                elif nelectrons <= 6:
                    return 6 - nelectrons
                elif nelectrons <= 8:
                    return nelectrons - 6
                else:
                    return 10 - nelectrons
            elif coordination == "tet":
                if nelectrons <= 2:
                    return nelectrons
                elif nelectrons <= 4:
                    return 4 - nelectrons
                elif nelectrons <= 7:
                    return nelectrons - 4
                else:
                    return 10 - nelectrons

    def __deepcopy__(self, memo):
        return Specie(self.symbol, self.oxi_state, self._properties)

    @property
    def to_dict(self):
        return {"@module": self.__class__.__module__,
                "@class": self.__class__.__name__,
                "element": self.symbol,
                "oxidation_state": self._oxi_state,
                "properties": self._properties}

    @classmethod
    def from_dict(cls, d):
        return cls(d["element"], d["oxidation_state"],
                   d.get("properties", None))


@cached_class
@total_ordering
class DummySpecie(MSONable):
    """
    A special specie for representing non-traditional elements or species. For
    example, representation of vacancies (charged or otherwise), or special
    sites, etc.

    Args:
        symbol (str): An assigned symbol for the dummy specie. Strict
            rules are applied to the choice of the symbol. The dummy
            symbol cannot have any part of first two letters that will
            constitute an Element symbol. Otherwise, a composition may
            be parsed wrongly. E.g., "X" is fine, but "Vac" is not
            because Vac contains V, a valid Element.
        oxidation_state (float): Oxidation state for dummy specie.
            Defaults to zero.

    .. attribute:: symbol

        Symbol for the DummySpecie.

    .. attribute:: oxi_state

        Oxidation state associated with Specie.

    .. attribute:: Z

        DummySpecie is always assigned an atomic number of 0.

    .. attribute:: X

        DummySpecie is always assigned an electronegativity of 0.
    """

    def __init__(self, symbol="X", oxidation_state=0, properties=None):
        for i in range(1, min(2, len(symbol)) + 1):
            if Element.is_valid_symbol(symbol[:i]):
                raise ValueError("{} contains {}, which is a valid element "
                                 "symbol.".format(symbol, symbol[:i]))

        # Set required attributes for DummySpecie to function like a Specie in
        # most instances.
        self._symbol = symbol
        self._oxi_state = oxidation_state
        self._properties = properties if properties else {}
        for k in self._properties.keys():
            if k not in Specie.supported_properties:
                raise ValueError("{} is not a supported property".format(k))

    def __getattr__(self, a):
        #overriding getattr doens't play nice with pickle, so we
        #can't use self._properties
        p = object.__getattribute__(self, '_properties')
        if a in p:
            return p[a]
        try:
            return getattr(self._el, a)
        except:
            raise AttributeError(a)

    def __hash__(self):
        return 1

    def __eq__(self, other):
        """
        Specie is equal to other only if element and oxidation states are
        exactly the same.
        """
        if not isinstance(other, DummySpecie):
            return False
        return self.symbol == other.symbol \
            and self._oxi_state == other._oxi_state

    def __ne__(self, other):
        return not self.__eq__(other)

    def __lt__(self, other):
        """
        Sets a default sort order for atomic species by electronegativity,
        followed by oxidation state.
        """
        if self.X != other.X:
            return self.X < other.X
        elif self.symbol != other.symbol:
            # There are cases where the electronegativity are exactly equal.
            # We then sort by symbol.
            return self.symbol < other.symbol
        else:
            other_oxi = 0 if isinstance(other, Element) else other.oxi_state
            return self.oxi_state < other_oxi

    @property
    def Z(self):
        """
        DummySpecie is always assigned an atomic number of 0.
        """
        return 0

    @property
    def oxi_state(self):
        """
        Oxidation state associated with DummySpecie
        """
        return self._oxi_state

    @property
    def X(self):
        """
        DummySpecie is always assigned an electronegativity of 0.
        """
        return 0

    @property
    def symbol(self):
        return self._symbol

    def __deepcopy__(self, memo):
        return DummySpecie(self.symbol, self._oxi_state)

    @staticmethod
    def from_string(species_string):
        """
        Returns a Dummy from a string representation.

        Args:
            species_string (str): A string representation of a dummy
                species, e.g., "X2+", "X3+".

        Returns:
            A DummySpecie object.

        Raises:
            ValueError if species_string cannot be intepreted.
        """
        m = re.search("([A-Z][a-z]*)([0-9\.]*)([\+\-]*)", species_string)

        if m:
            if m.group(2) == "" and m.group(3) == "":
                return DummySpecie(m.group(1))
            else:
                num = 1 if m.group(2) == "" else float(m.group(2))
                oxi = -num if m.group(3) == "-" else num
                return DummySpecie(m.group(1), oxidation_state=oxi)
        raise ValueError("Invalid Species String")

    @property
    def to_dict(self):
        return {"@module": self.__class__.__module__,
                "@class": self.__class__.__name__,
                "element": self.symbol,
                "oxidation_state": self._oxi_state,
                "properties": self._properties}

    @classmethod
    def from_dict(cls, d):
        return cls(d["element"], d["oxidation_state"],
                   d.get("properties", None))

    def __repr__(self):
        return "DummySpecie " + self.__str__()

    def __str__(self):
        output = self.symbol
        if self._oxi_state >= 0:
            output += formula_double_format(self._oxi_state) + "+"
        else:
            output += formula_double_format(-self._oxi_state) + "-"
        return output


@singleton
class PeriodicTable(object):
    """
    A Periodic table singleton class. This class contains methods on the
    collection of all known elements. For example, printing all elements, etc.
    """

    def __init__(self):
        """ Implementation of the singleton interface """
        self._all_elements = dict()
        for sym in _pt_data.keys():
            el = Element(sym)
            self._all_elements[sym] = el

    def __getattr__(self, name):
        return self._all_elements[name]

    def __iter__(self):
        for sym in _z2symbol:
            if sym is not None:
                yield self._all_elements[sym]

    def __getitem__(self, Z_or_slice):
        #print Z_or_slice, symbol_from_Z(Z_or_slice)
        try:
            if isinstance(Z_or_slice, slice):
                return [self._all_elements[sym]
                        for sym in symbol_from_Z(Z_or_slice)]
            else:
                return self._all_elements[symbol_from_Z(Z_or_slice)]
        except:
            raise IndexError("Z_or_slice: %s" % str(Z_or_slice))

    @property
    def all_elements(self):
        """
        List of all known elements as Element objects.
        """
        return self._all_elements.values()

    def print_periodic_table(self, filter_function=None):
        """
        A pretty ASCII printer for the periodic table, based on some
        filter_function.

        Args:
            filter_function: A filtering function taking an Element as input
                and returning a boolean. For example, setting
                filter_function = lambda el: el.X > 2 will print a periodic
                table containing only elements with electronegativity > 2.
        """
        for row in range(1, 10):
            rowstr = []
            for group in range(1, 19):
                el = Element.from_row_and_group(row, group)
                if el and ((not filter_function) or filter_function(el)):
                    rowstr.append("{:3s}".format(el.symbol))
                else:
                    rowstr.append("   ")
            print(" ".join(rowstr))


def get_el_sp(obj):
    """
    Utility method to get an Element or Specie from an input obj.
    If obj is in itself an element or a specie, it is returned automatically.
    If obj is an int or a string representing an integer, the Element
    with the atomic number obj is returned.
    If obj is a string, Specie parsing will be attempted (e.g., Mn2+), failing
    which Element parsing will be attempted (e.g., Mn), failing which
    DummyElement parsing will be attempted.

    Args:
        obj (Element/Specie/str/int): An arbitrary object.  Supported objects
            are actual Element/Specie objects, integers (representing atomic
            numbers) or strings (element symbols or species strings).

    Returns:
        Specie or Element, with a bias for the maximum number of properties
        that can be determined.

    Raises:
        ValueError if obj cannot be converted into an Element or Specie.
    """
    if isinstance(obj, (Element, Specie, DummySpecie)):
        return obj

    def string_is_int(s):
        """True is string s represents an integer (with sign)"""
        if s[0] in ('-', '+'):
            return s[1:].isdigit()
        return s.isdigit()

    obj = str(obj)

    if string_is_int(obj):
        return Element.from_Z(int(obj))

    try:
        return Specie.from_string(obj)
    except (ValueError, KeyError):
        try:
            return Element(obj)
        except (ValueError, KeyError):
            try:
                return DummySpecie.from_string(obj)
            except:
                raise ValueError("Can't parse Element or String from " +
                                 str(obj))



@deprecated(replacement=get_el_sp)
def smart_element_or_specie(obj):
    """
    .. deprecated:: v2.8.11

        Use get_el_sp instead.
    """
    return get_el_sp(obj)<|MERGE_RESOLUTION|>--- conflicted
+++ resolved
@@ -61,7 +61,6 @@
     return _z2symbol[z]
 
 
-<<<<<<< HEAD
 _CHARS2L = {
     "s": 0,
     "p": 1,
@@ -76,9 +75,9 @@
 def char2l(char):
     """Concert a character (s, p, d ..) into the angular momentum l (int)."""
     return _CHARS2L[char]
-=======
+
+
 ALL_ELEMENT_SYMBOLS = set(_pt_data.keys())
->>>>>>> dcf9fd9f
 
 
 @cached_class
