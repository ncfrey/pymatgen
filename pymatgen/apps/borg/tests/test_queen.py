--- conflicted
+++ resolved
@@ -34,11 +34,7 @@
 
     def test_get_data(self):
         data = self.queen.get_data()
-<<<<<<< HEAD
-        self.assertEqual(len(data), 5)
-=======
         self.assertEqual(len(data), 6)
->>>>>>> 21fcde62
 
     def test_load_data(self):
         drone = VaspToComputedEntryDrone()
