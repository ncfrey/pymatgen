# coding: utf-8

from __future__ import unicode_literals, division, print_function

"""
Classes for writing GW Input and analyzing GW data. The underlying classes can handle the use of VASP and ABINIT via the
code interfaces provided in codeinterfaces.
Reads the POSCAR_name in the the current folder and outputs GW input to subfolders name or lists of structures
test 3
"""

__author__ = "Michiel van Setten"
__copyright__ = " "
__version__ = "0.9"
__maintainer__ = "Michiel van Setten"
__email__ = "mjvansetten@gmail.com"
__date__ = "May 2014"

import os
import stat
import os.path
import ast
import pymatgen as pmg
import pymongo
import copy
import gridfs
import six
import numpy as np

from abc import abstractproperty, abstractmethod, ABCMeta
from pymatgen.io.vaspio.vasp_input import Poscar
from pymatgen.matproj.rest import MPRester, MPRestError
from pymatgen.serializers.json_coders import MSONable
from pymatgen.io.gwwrapper.convergence import test_conv
from pymatgen.io.gwwrapper.helpers import print_gnuplot_header, s_name, add_gg_gap, refine_structure, now
from pymatgen.io.gwwrapper.codeinterfaces import get_code_interface
from pymatgen.core.structure import Structure
from pymatgen.core.units import eV_to_Ha

MODULE_DIR = os.path.dirname(os.path.abspath(__file__))


@six.add_metaclass(ABCMeta)
class AbstractAbinitioSpec(MSONable):
    """
    Contains all non GW specific methods
    todo for some reason I can not make this class have both a metaclass and subcalss from msonable ...
    """

    def __init__(self):
        self.data = {'code': 'ABINIT',
                     'source': 'mp-vasp',
                     'mode': 'ceci',
                     'test': False,
                     'converge': False,
                     'functional': 'PBE',
                     'prec': 'm',
                     'kp_grid_dens': 500,
                     'tol': 0.0001}
        self.warnings = []
        self.errors = []
        self.update_code_interface()

    def __getitem__(self, item):
        return self.data[item]

    def as_dict(self):
        return self.to_dict

    @abstractmethod
    def to_dict(self):
        """
        return a dictionary representation of self
        """

    def update_code_interface(self):
        self.code_interface = get_code_interface(self.get_code())

    def get_code(self):
        return self['code']

    def write_to_file(self, filename):
        f = open(filename, mode='w')
        f.write(str(self.to_dict()))
        f.close()

    def read_from_file(self, filename):
        try:
            f = open(filename, mode='r')
            self.data = ast.literal_eval(f.read())
            f.close()
        except OSError:
            print('Inputfile ', filename, ' not found exiting.')
            exit()
        self.update_code_interface()

    def update_interactive(self):
        """
        method to make changes to the GW input setting interactively
        """
        key = 'tmp'
        while len(key) != 0:
            print('Pseudos from: ', self.code_interface.read_ps_dir())
            print(self)
            key = raw_input('enter key to change (h for help): ')
            if key in self.data.keys():
                value = raw_input('enter new value: ')
                if isinstance(self.data[key], list):                        # list
                    if len(value) == 0:
                        print('removed', self.data[key].pop(-1))
                    else:
                        self.data[key].append(value)
                elif isinstance(self.data[key], bool):                      # logical
                    if value.lower() in ['true', 't']:
                        self.data[key] = True
                    elif value.lower() in ['false', 'f']:
                        self.data[key] = False
                    else:
                        print('undefined value, should be True or False')
                elif isinstance(self.data[key], int):                       # integer
                    self.data[key] = int(value)
                elif isinstance(self.data[key], float):                     # float
                    self.data[key] = float(value)
                elif isinstance(self.data[key], str):                       # string
                    self.data[key] = value
            elif key in ['help', 'h']:
                print(self.help)
            elif len(key) == 0:
                print('setup finished')
            else:
                print('undefined key')
        self.data['functional'] = self.data['functional'].upper()
        self.update_code_interface()

    def loop_structures(self, mode='i'):
        """
        reading the structures specified in spec, add special points, and excecute the specs
        mode:
        i: loop structures for input generation
        o: loop structures for output parsing
        w: print all results
        """
        print('loop structures mode ', mode)
        mp_key = os.environ['MP_KEY']

        mp_list_vasp = ['mp-149', 'mp-2534', 'mp-8062', 'mp-2469', 'mp-1550', 'mp-830', 'mp-1986', 'mp-10695', 'mp-66',
                        'mp-1639', 'mp-1265', 'mp-1138', 'mp-23155', 'mp-111']

        if self.data['source'] == 'mp-vasp':
            items_list = mp_list_vasp
        elif self.data['source'] == 'poscar':
            files = os.listdir('.')
            items_list = files
        elif self.data['source'] == 'mar_exp':
            items_list = []
            local_serv = pymongo.Connection("marilyn.pcpm.ucl.ac.be")
            local_db_gaps = local_serv.band_gaps
            pwd = os.environ['MAR_PAS']
            local_db_gaps.authenticate("setten", pwd)
            for c in local_db_gaps.exp.find():
                print(Structure.from_dict(c['icsd_data']['structure']).composition.reduced_formula, c['icsd_id'],\
                    c['MP_id'])
                items_list.append({'name': 'mp-' + c['MP_id'], 'icsd': c['icsd_id'], 'mp': c['MP_id']})
        else:
            items_list = [line.strip() for line in open(self.data['source'])]

        for item in items_list:
            print('\n')
            # special case, this should be encaptulated
            if self.data['source'] == 'mar_exp':
                print('structure from marilyn', item['name'], item['icsd'], item['mp'])
                exp = local_db_gaps.exp.find({'MP_id': item['mp']})[0]
                structure = Structure.from_dict(exp['icsd_data']['structure'])
                structure = refine_structure(structure)
                try:
                    kpts = local_db_gaps.GGA_BS.find({'transformations.history.0.id': item['icsd']})[0]['calculations']\
                    [-1]['band_structure']['kpoints']
                except (IndexError, KeyError):
                    kpts = [[0.0, 0.0, 0.0], [0.0, 0.0, 0.0]]
                structure.kpts = kpts
                print('kpoints:', structure.kpts[0], structure.kpts[1])
                structure.item = item['name']
            else:
                if item.startswith('POSCAR_'):
                    structure = pmg.read_structure(item)
                    comment = Poscar.from_file(item).comment
                    # print comment
                    if comment.startswith("gap"):
                        structure.vbm_l = comment.split(" ")[1]
                        structure.vbm = (comment.split(" ")[2], comment.split(" ")[3], comment.split(" ")[4])
                        structure.cbm_l = comment.split(" ")[5]
                        structure.cbm = (comment.split(" ")[6], comment.split(" ")[7], comment.split(" ")[8])
                    else:
                        # print "no bandstructure information available, adding GG as 'gap'"
                        structure = add_gg_gap(structure)
                elif 'xyz' in item:
                    structure = pmg.read_structure(item)
                    raise NotImplementedError
                elif item.startswith('mp-'):
                    with MPRester(mp_key) as mp_database:
                        print('structure from mp database', item)
                        structure = mp_database.get_structure_by_material_id(item, final=True)
                        try:
                            bandstructure = mp_database.get_bandstructure_by_material_id(item)
                            structure.vbm_l = bandstructure.kpoints[bandstructure.get_vbm()['kpoint_index'][0]].label
                            structure.cbm_l = bandstructure.kpoints[bandstructure.get_cbm()['kpoint_index'][0]].label
                            structure.cbm = tuple(bandstructure.kpoints[bandstructure.get_cbm()['kpoint_index'][0]].frac_coords)
                            structure.vbm = tuple(bandstructure.kpoints[bandstructure.get_vbm()['kpoint_index'][0]].frac_coords)
                        except (MPRestError, IndexError, KeyError) as err:
                            print(err.message)
                            structure = add_gg_gap(structure)
                else:
                    continue
                structure.kpts = [list(structure.cbm), list(structure.vbm)]
                structure.item = item
            print(item, s_name(structure))
            if mode == 'i':
                self.excecute_flow(structure)
            elif mode == 'w':
                self.print_results(structure)
            elif mode == 's':
                self.insert_in_database(structure)
            elif mode == 'o':
                # if os.path.isdir(s_name(structure)) or os.path.isdir(s_name(structure)+'.conv'):
                self.process_data(structure)

        if 'ceci' in self.data['mode'] and mode == 'i':
            os.chmod("job_collection", stat.S_IRWXU)

    def reset_job_collection(self):
        if 'ceci' in self.data['mode']:
            if os.path.isfile('job_collection'):
                os.remove('job_collection')

    @abstractproperty
    def help(self):
        """
        property containing a help string for the interactive update
        """
        return str

    @abstractmethod
    def test(self):
        """
        method to test the input for consistency. needs to be implemented by the concrete class
        """

    @abstractmethod
    def print_results(self, structure):
        """
        method called in loopstructures in 'w' write mode, this method should print final results
        """

    @abstractmethod
    def excecute_flow(self, structure):
        """
        method called in loopstructures in 'i' input mode, this method should generate input, job script files etc
         or create fire_work workflows and put them in a database
        """

    @abstractmethod
    def process_data(self, structure):
        """
        method called in loopstructures in 'o' output mode, this method should take the results from the calcultations
        and perform analysis'
        """

    @abstractmethod
    def insert_in_database(self, structure):
        """
        method called in loopstructures in 's' store mode, this method should take the results from the calcultations
        and put them in a database'
        """


class GWSpecs(AbstractAbinitioSpec):
    """
    Class for GW specifications.
    """
    def __init__(self):
        super(GWSpecs, self).__init__()
        self.data.update({'jobs': ['prep', 'G0W0']})
        self.fw_specs = []
        self._message = str

    def __str__(self):
        self._message = '%s  %s\n' \
                        '  code         : %s \n' \
                        '  source       : %s \n' \
                        '  jobs         : %s \n' \
                        '  mode         : %s \n' \
                        '  functional   : %s \n' \
                        '  kp_grid_dens : %s \n' \
                        '  prec         : %s \n' \
                        '  tol          : %s \n' \
                        '  test         : %s \n' \
                        '  converge     : %s' % (self.__class__.__name__, self.__doc__, self.get_code(),
                                                 self.data['source'], self['jobs'], self['mode'], self['functional'],
                                                 self['kp_grid_dens'], self['prec'], self['tol'], self['test'],
                                                 self['converge'])
        return self._message

    def __hash__(self):
        """
        this will work as long a there are only hashable items in the data dict
        """
        tmp = copy.deepcopy(self.data)
        tmp['jobs'] = tuple(tmp['jobs'])
        print(tmp)
        return hash(frozenset(tmp.items()))

    def hash_str(self):
        """
        old fist attempt ...
        """
        hashstr = 'code:%s;source:%sjobs:%s;mode:%s;functional:%s;kp_grid_dens:%sprec:%s;tol:%s;test:%s;converge:%s' % \
                  (self.get_code(), self.data['source'], self['jobs'], self['mode'], self['functional'],
                   self['kp_grid_dens'], self['prec'], self['tol'], self['test'], self['converge'])
        return hashstr

    @property
    def help(self):
        return "source:       poscar, mp-vasp, any other will be interpreted as a filename to read mp-id's from \n" \
               '              poscar will read files starting with POSCAR_ in the working folder \n' \
               'mode:         input, ceci, fw \n' \
               'functional:   PBE, LDA \n' \
               'jobs:         prep, G0W0, GW0, scGW0, no option, just enter, remove the last option \n' \
               'code:         VASP, ABINIT \n' \
               'kp_grid_dens: usually 500 - 1000, 1 gives gamma only, 2 gives a 2x2x2 mesh \n' \
               'tol:          tolerance for determining convergence d(gap)/d(encuteps) and d(gap)/d(nbands) < tol \n' \
               '              for negative values the data is extra polated agains 1/n and covergence wrt the \n' \
               '              complete limit is tested \n' \
               'test:         run all settings defined in test the calculation specific tests \n' \
               'converge:     run all settings defined in convs at low kp mesh, determine converged values, \n' \
               '              rerun all test defined in tests relative to the converged valuues with provided \n' \
               '              kp_grid dens' \
               'prec:         m, h'

    def to_dict(self):
        return self.data

    def from_dict(self, data):
        self.data = data
        self.update_code_interface()
        self.test()

    def test(self):
        """
        test if there are inherent errors in the input
        """
        self.warnings, self.errors = self.code_interface.test(self.data)
        if self.data['mode'].lower() not in ['input', 'ceci', 'fw']:
            self.errors.append('unspecified mode')
        if self.data["source"] not in ['poscar', 'mp-vasp']:
            if not os.path.isfile(self.data['source']):
                self.warnings.append('no structures defined')
        if self.data["test"] and self.data["converge"]:
            self.errors.append('both "test" and "converge" are specified, only one can be done at the same time')
        if self.data["converge"] and not self.data['mode'] == 'fw':
            self.warnings.append('only real converging in fw mode, for other modes ALL convergence steps are created')
        if len(self.errors) > 0:
            print(str(len(self.errors)) + ' error(s) found:')
            for error in self.errors:
                print(' > ' + error)
            exit()
        if len(self.warnings) > 0:
            print(str(len(self.warnings)) + ' warning(s) found:')
            for warning in self.warnings:
                print(' > ' + warning)
        self.reset_job_collection()

    def excecute_flow(self, structure):
        """
        excecute spec prepare input/jobfiles or submit to fw for a given structure and the given code interface
        """
        # todo the mode should actually be handeled here... and not inside the code interface
        self.code_interface.excecute_flow(structure, self.data)

    def process_data(self, structure):
        """
        Process the data of a set of GW calculations:
        for 'single' and 'test' calculations the data is read and outputted
        for the parameter scanning part of a convergence calculation the data is read and parameters that provide
        converged results are determined
        for the 'full' part of a convergence calculation the data is read and it is tested if the slopes are in
        agreement with the scanning part
        """
        data = GWConvergenceData(spec=self, structure=structure)
        if self.data['converge']:
            done = False
            try:
                data.read_full_res_from_file()
                if data.full_res['all_done']:
                    done = True
                    print('| no action needed al is done already')
            except (IOError, OSError, SyntaxError):
                pass

            data.set_type()
            while not done:
                if data.type['parm_scr']:
                    data.read()
                    #print data.data
                    # determine the parameters that give converged results
                    if len(data.data) == 0:
                        print('| parm_scr type calculation but no data found.')
                        break
                    if len(data.data) < 24:
                        print('| parm_scr type calculation but no complete data found,' \
                              ' check is all calculations are done.')
                        break

                    if data.find_conv_pars_scf('ecut', 'full_width', self['tol'])[0]:
                        print('| parm_scr type calculation, converged scf values found')
                        #print data.conv_res
                    else:
                        print('| parm_scr type calculation, no converged scf values found')
                        data.full_res.update({'remark': 'No converged SCf parameter found. '
                                                                             'Solution not implemented.'})
                        data.print_full_res()
                        data.conv_res['values'].update({'ecut': 40*eV_to_Ha})
                        data.conv_res['control'].update({'ecut': True})
                        done = True
                    # if converged ok, if not increase the grid parameter of the next set of calculations
                    extrapolated = data.find_conv_pars(self['tol'])
                    if data.conv_res['control']['nbands']:
                        print('| parm_scr type calculation, converged values found, extrapolated value: %s' %\
                              extrapolated[4])
                    else:
                        print('| parm_scr type calculation, no converged values found, increasing grid')
                        data.full_res['grid'] += 1
                    data.print_full_res()
                    data.print_conv_res()
                    # plot data:
                    print_gnuplot_header('plots', s_name(structure)+' tol = '+str(self['tol']), filetype=None)
                    data.print_gnuplot_line('plots')
                    data.print_plot_data()
                    done = True
                elif data.type['full']:
                    if not data.read_conv_res_from_file(s_name(structure)+'.conv_res'):
                        print('| Full type calculation but the conv_res file is not available, trying to reconstruct')
                        data.read()
                        data.find_conv_pars(self['tol'])
                        data.print_conv_res()
                    data.read(subset='.conv')
                    if len(data.data) == 0:
                        print('| Full type calculation but no data found.')
                        done = True
                    if len(data.data) < 4:
                        print('| Full type calculation but no complete data found.')
                        for item in data.data:
                            print(item)
                        done = True
<<<<<<< HEAD
                    if data.test_full_kp_results(tol_rel=1, tol_abs=0.0015):
                        print '| Full type calculation and the full results agree with the parm_scr.' \
                              ' All_done for this compound.'
=======
                    if data.test_full_kp_results(tol_rel=1, tol_abs=0.001):
                        print('| Full type calculation and the full results agree with the parm_scr.' \
                              ' All_done for this compound.')
>>>>>>> dd322105
                        data.full_res.update({'all_done': True})
                        data.print_full_res()
                        done = True
                        #data.print_plot_data()
                        self.code_interface.store_results(name=s_name(structure))
                    else:
                        print('| Full type calculation but the full results do not agree with the parm_scr.')
                        print('|   Increase the tol to find beter converged parameters and test the full grid again.')
                        print('|   TODO')
                        # read the system specific tol for System.conv_res
                        # if it's not there create it from the global tol
                        # reduce tol
                        # set data.type to convergence
                        # loop
                        done = True
        elif self.data['test']:
            data.read()
            data.set_type()
            data.print_plot_data()
        else:
            data.read()
            data.set_type()
            data.print_plot_data()

    def print_results(self, structure, file_name='convergence_results'):
        """
        """
        data = GWConvergenceData(spec=self, structure=structure)
        if data.read_conv_res_from_file(os.path.join(s_name(structure)+'.res', s_name(structure)+'.conv_res')):
            s = '%s %s %s ' % (s_name(structure), str(data.conv_res['values']['ecuteps']), str(data.conv_res['values']['nscf_nbands']))
        else:
            s = '%s 0.0 0.0 ' % s_name(structure)
        con_dat = self.code_interface.read_convergence_data(s_name(structure)+'.res')
        if con_dat is not None:
            s += '%s ' % con_dat['gwgap']
        else:
            s += '0.0 '
        s += '\n'
        f = open(file_name, 'a')
        f.write(s)
        f.close()

    def insert_in_database(self, structure, clean_on_ok=False, db_name='GW_results', collection='general'):
        """
        insert the convergence data and the 'sigres' in a database
        """
        data = GWConvergenceData(spec=self, structure=structure)
        success = data.read_conv_res_from_file(os.path.join(s_name(structure)+'.res', s_name(structure)+'.conv_res'))
        con_dat = self.code_interface.read_convergence_data(s_name(structure)+'.res')
        try:
            f = open('extra_abivars', mode='r')
            extra = ast.literal_eval(f.read())
            f.close()
        except (OSError, IOError):
            extra = None
        ps = self.code_interface.read_ps_dir()
        results_file = os.path.join(s_name(structure)+'.res', self.code_interface.gw_data_file)
        data_file = os.path.join(s_name(structure)+'.res', s_name(structure)+'.data')
        if success and con_dat is not None:
            query = {'system': s_name(structure),
                     'item': structure.item,
                     'spec_hash': hash(self),
                     'extra_vars_hash': hash(None) if extra is None else hash(frozenset(extra.items())),
                     'ps': ps}
            print('query:', query)
            entry = copy.deepcopy(query)
            entry.update({'conv_res': data.conv_res,
                          'spec': self.to_dict(),
                          'extra_vars': extra,
                          'structure': structure.as_dict(),
                          'gw_results': con_dat,
                          'results_file': results_file,
                          'data_file': data_file})

            # generic section that should go into the base class like
            #   insert_in_database(query, entry, db_name, collection, server="marilyn.pcpm.ucl.ac.be")
            local_serv = pymongo.Connection("marilyn.pcpm.ucl.ac.be")
            try:
                user = os.environ['MAR_USER']
            except KeyError:
                user = input('DataBase user name: ')
            try:
                pwd = os.environ['MAR_PAS']
            except KeyError:
                pwd = input('DataBase pwd: ')
            db = local_serv[db_name]
            db.authenticate(user, pwd)
            col = db[collection]
            print(col)
            gfs = gridfs.GridFS(db)
            count = col.find(query).count()
            if count == 0:
                try:
                    with open(entry['results_file'], 'r') as f:
                        entry['results_file'] = gfs.put(f.read())
                except IOError:
                    print(entry['results_file'], 'not found')
                try:
                    with open(entry['data_file'], 'r') as f:
                        entry['data_file'] = gfs.put(f.read())
                except IOError:
                    print(entry['data_file'], 'not found')
                col.insert(entry)
                print('inserted', s_name(structure))
            elif count == 1:
                new_entry = col.find_one(query)
                try:
                    print('removing file ', new_entry['results_file'], 'from db')
                    gfs.remove(new_entry['results_file'])
                except:
                    print('remove failed')
                try:
                    print('removing file ', new_entry['data_file'], 'from db')
                    gfs.remove(new_entry['data_file'])
                except:
                    print('remove failed')
                new_entry.update(entry)
                print('adding', new_entry['results_file'], new_entry['data_file'])
                try:
                    with open(new_entry['results_file'], 'r') as f:
                        new_entry['results_file'] = gfs.put(f.read())
                except IOError:
                    print(new_entry['results_file'], 'not found')
                try:
                    with open(new_entry['data_file'], 'r') as f:
                        new_entry['data_file'] = gfs.put(f.read())
                except IOError:
                    print(new_entry['data_file'], 'not found')
                print('as ', new_entry['results_file'], new_entry['data_file'])
                col.save(new_entry)
                print('updated', s_name(structure))
            else:
                print('duplicate entry ... ')
            local_serv.disconnect()
            # end generic section

            #todo remove the workfolders


class GWConvergenceData():
    """
    Class for GW data, reading, plotting and testing for convergence
    """
    def __init__(self, structure, spec):
        self.structure = structure
        self.spec = spec
        self.data = {}
        self.code_interface = get_code_interface(spec['code'])
        self.conv_res = {'control': {}, 'values': {}, 'derivatives': {}}
        self.full_res = {'all_done': False, 'grid': 0}
        self.name = s_name(structure)
        self.type = {'parm_scr': False, 'full': False, 'single': False, 'test': False}

    def read_conv_res_from_file(self, filename):
        """
        Read the results of a previous parameter screening set of calculations from file
        """
        print('reading')
        success = False
        try:
            f = open(filename, mode='r')
            self.conv_res = ast.literal_eval(f.read())
            f.close()
            success = True
            print(self.conv_res)
        except SyntaxError:
            print('Problems reading ', filename)
        except (OSError, IOError):
            print('Inputfile ', filename, ' not found.')
        return success

    def read_full_res_from_file(self):
        """
        Read the results of a full set of calculations from file
        """
        filename = self.name+'.full_res'
        success = False
        try:
            f = open(filename, mode='r')
            self.full_res = ast.literal_eval(f.read())
            f.close()
            success = True
        except SyntaxError:
            print('Problems reading ', filename)
        except (OSError, IOError):
            print('Inputfile ', filename, ' not found.')
        return success

    def read(self, subset=''):
        """
        Read the G-G gaps from a GW calculation ABINIT / VASP.
        subset: read from System.subset (the . 'dot' should be included in subset)
        Data is placed in self.data, combined with the values of key parameters
        """
        n = 0
        self.data = {}
        tree = os.walk(self.name + subset)
        for dirs in tree:
            read = self.code_interface.read_convergence_data(dirs[0])
            if read:
                self.data.update({n: read})
                n += 1

    def set_type(self):
        """
        determine the type of data we are looking at.
        single   : Single calculation with standard parameters
        test     : Test calculation, results of a set of calculations specified in TESTS
        parm_scr : Convergence calculation first part, screening the parameters nbands and ecuteps at a low kp density
        full     : Convergence calculation second part, testing the obtained parameters values at the provided kp density
        """
        name = self.name
        if self.spec['converge']:
            if os.path.isdir(name) and not os.path.isdir(name+'.conv'):
                # convergence setting in spec, but only the low grid dirs exist
                self.type['parm_scr'] = True
            if not os.path.isdir(name) and os.path.isdir(name+'.conv'):
                # test case, separate folder was made for the .conv caluclations
                self.type['full'] = True
            elif os.path.isdir(name) and os.path.isdir(name+'.conv'):
                # both convergence and full dirs exists
                a = max(os.path.getatime(name), os.path.getctime(name), os.path.getmtime(name))
                b = max(os.path.getatime(name+'.conv'), os.path.getctime(name+'.conv'), os.path.getmtime(name+'.conv'))
                if b > a:
                    # full is newer
                    self.type['full'] = True
                elif a > b:
                    # convergence on low grid is newer
                    self.type['parm_scr'] = True
        elif self.spec['test']:
            self.type['test'] = True
        else:
            self.type['single'] = True
        print(self.type)

    def find_conv_pars(self, tol=0.0001):
        """
        find the pair of smallest values of ecuteps and nbands that give a gamma - gamma gap converged within tol
        positive tol ensures the dirivative is smaller than tol
        negative tol ensures the value is closer than -tol to the assymtotic limmit of a 'A + B / x ^ N' fit
        """
        ecuteps_l = False
        nbands_l = False
        ecuteps_c = 0
        nbands_c = 0
        ecuteps_d = 0
        nbands_d = 0
        gap = None
        y_conv = []
        z_conv = []
        y_conv_der = []
        extrapolated = []
        xs = self.get_var_range('nbands')
        ys = self.get_var_range('ecuteps')
        zd = self.get_data_array()
        for z in zd:
            print(z)
        # print 'plot "'+self.name+'condat'+'"'
        for x in xs:
            zs = []
            for y in ys:
                try:
                    zs.append(zd[x][y])
                except KeyError:
                    pass
            conv_data = test_conv(ys, zs, name=self.name, tol=tol, extra='ecuteps at '+str(x))
            extrapolated.append(conv_data[4])
            if conv_data[0]:
                y_conv.append(conv_data[1])
                y_conv_der.append(conv_data[5])
                z_conv.append(conv_data[2])
                ecuteps_l = conv_data[0]
            else:
                y_conv.append(None)
                z_conv.append(None)
        if ecuteps_l:
            conv_data = test_conv(xs, z_conv, name=self.name, tol=tol, extra='nbands')
            if conv_data[0]:
                nbands_l = conv_data[0]
                nbands_c = conv_data[1]
                gap = conv_data[2]
                ecuteps_c = y_conv[conv_data[3]]
                nbands_d = conv_data[5]
                ecuteps_d = y_conv_der[conv_data[3]]
        self.conv_res['control'].update({'ecuteps': ecuteps_l, 'nbands': nbands_l})
        self.conv_res['values'].update({'ecuteps': ecuteps_c, 'nbands': nbands_c, 'gap': gap})
        self.conv_res['derivatives'].update({'ecuteps': ecuteps_d, 'nbands': nbands_d})
        return test_conv(xs, extrapolated, name=self.name, tol=-0.05, extra='nbands at extrapolated ecuteps')

    def find_conv_pars_scf(self, x_name, y_name, tol=0.0001):
        xs = self.get_var_range(x_name)
        ys = []
        #print self.get_data_array_2d(x_name, y_name)
        for x in xs:
            ys.append(self.get_data_array_2d(x_name, y_name)[x])
        conv_data = test_conv(xs, ys, name=self.name, tol=tol, extra=x_name)
        #print conv_data, {x_name: conv_data[0]}, {x_name: conv_data[1]}, {x_name: conv_data[5]}
        self.conv_res['control'].update({x_name: conv_data[0]})
        self.conv_res['values'].update({x_name: conv_data[1]})
        self.conv_res['derivatives'].update({x_name: conv_data[5]})
        return conv_data

    def test_full_kp_results(self, tol_rel=0.5, tol_abs=0.0002):
        """
        test if the slopes of the gap data at the full kp mesh are 'comparable' to those of the low kp mesh
        """
        print('test full kp results')
        self.read_conv_res_from_file(self.name+'.conv_res')
        nbs = self.get_var_range('nbands')
        ecs = self.get_var_range('ecuteps')
        zd = self.get_data_array()
        nb_slope = (zd[nbs[-1]][ecs[-1]] - zd[nbs[0]][ecs[-1]]) / (nbs[-1] - nbs[0])
        ec_slope = (zd[nbs[-1]][ecs[-1]] - zd[nbs[-1]][ecs[0]]) / (ecs[-1] - ecs[0])
        print('        parm_scan   full')
        lnb = abs(nb_slope) < (1 + tol_rel) * abs(self.conv_res['derivatives']['nbands']) or abs(nb_slope) < tol_abs
        print('nbands  %0.5f     %0.5f %r' % (abs(self.conv_res['derivatives']['nbands']), abs(nb_slope), lnb))
        lec = abs(ec_slope) < (1 + tol_rel) * abs(self.conv_res['derivatives']['ecuteps']) or abs(ec_slope) < tol_abs
        print('ecuteps %0.5f     %0.5f %r' % (abs(self.conv_res['derivatives']['ecuteps']), abs(ec_slope), lec))
        print('values: (nb, ec, gap)', nbs[0], ecs[0], zd[nbs[0]][ecs[0]])
        if lnb and lec:
            return True
        else:
            return False

    def get_sorted_data_list(self, data_type='gw_gap'):
        data_list = []
        for k in self.data:
            if data_type == 'gw_gap':
                if 'gwgap' in self.data[k].keys():
                    try:
                        data_list.append([self.data[k]['nbands'],
                                          self.data[k]['ecuteps'],
                                          self.data[k]['gwgap'],
                                          self.data[k]['nomega']])
                    except KeyError:
                        data_list.append([self.data[k]['nbands'],
                                          self.data[k]['ecuteps'],
                                          self.data[k]['gwgap']])
            elif data_type == 'ks_width':
                if 'ecut' in self.data[k].keys():
                    data_list.append([self.data[k]['ecut'],
                                      self.data[k]['min'],
                                      self.data[k]['max']])
        return sorted(data_list)

    def get_data_array(self):
        data_array = {}
        for k in self.data:
            try:
                try:
                    data_array[self.data[k]['nbands']].update({self.data[k]['ecuteps']: self.data[k]['gwgap']})
                except KeyError:
                    data_array.update({self.data[k]['nbands']: {self.data[k]['ecuteps']: self.data[k]['gwgap']}})
            except KeyError:
                pass
        return data_array

    def get_data_array_2d(self, x_name, y_name):
        data_array = {}
        for k in self.data:
            try:
                data_array.update({self.data[k][x_name]: self.data[k][y_name]})
            except KeyError:
                pass
        return data_array

    def get_var_range(self, var):
        var_range = []
        if self.data:
            for data_point in self.data.values():
                try:
                    if data_point[var] not in var_range:
                        var_range.append(data_point[var])
                except KeyError:
                    pass
            return sorted(var_range)
        else:
            return None

    def print_gnuplot_line(self, filename):
        """
        print plotting instructions for plotting the G-G gap data
        """
        string1 = "%s%s%s" % ("set output '", self.name, ".jpeg'\n")
        if self.conv_res['control']['nbands']:
            string2 = "%s%s%s%s%s%s%s%s%s%s%s" % ("splot '", self.name, ".data' u 1:2:3 w pm3d, '< echo ", '" ',
                       str(self.conv_res['values']['nbands']), ' ', str(self.conv_res['values']['ecuteps']), ' ',
                       str(self.conv_res['values']['gap']), ' "', "' w p\n")
        else:
            string2 = "%s%s%s" % ("splot '", self.name, ".data' u 1:2:3 w pm3d\n")
        with open(filename, mode='a') as f:
            f.write(string1)
            f.write(string2)

    def print_plot_data(self):
        """
        print the gap data in a way for 3d plotting using gnuplot to file
        """
        data_file = self.name + '.data'
        f = open(data_file, mode='w')
        f.write('\n')
        try:
            tmp = self.get_sorted_data_list()[0][0]
        except IndexError:
            tmp = 0
            pass
        for data in self.get_sorted_data_list():
            if tmp != data[0]:
                f.write('\n')
            tmp = data[0]
            try:
                f.write('%10.5f %10.5f %10.5f %10.5f \n' % (data[0], data[1], data[2], data[3]))
            except (KeyError, IndexError):
                f.write('%10.5f %10.5f %10.5f \n' % (data[0], data[1], data[2]))
        f.close()

    def print_conv_res(self):
        """
        print the results of a parameter screening calculation to file
        this file is later used in a subsequent 'full' calculation to perform the calculations at a higher kp-mesh
        """
        if self.conv_res['control']['nbands'] or True:
            filename = self.name + '.conv_res'
            f = open(filename, mode='w')
            string = "{'control': "+str(self.conv_res['control'])+", 'values': "
            string += self.code_interface.conv_res_string(self.conv_res)
            string += ", 'derivatives': "+str(self.conv_res['derivatives'])
            string += '}'
            f.write(string)
            f.close()

    def print_full_res(self):
        """
        print the results of full calculation to fiule
        """
        print(self.full_res)
        filename = self.name + '.full_res'
        f = open(filename, mode='w')
        string = str(self.full_res)
        f.write(string)
        f.close()


# API :


def get_spec(comp_type):
    """
    Main entry point
    """
    return {'GW': GWSpecs()}[comp_type]


def get_convergence_data_structure(comp_type, spec, structure):
    """
    Main entry point
    """
    return {'GW': GWConvergenceData(spec=spec, structure=structure)}[comp_type]<|MERGE_RESOLUTION|>--- conflicted
+++ resolved
@@ -451,15 +451,9 @@
                         for item in data.data:
                             print(item)
                         done = True
-<<<<<<< HEAD
                     if data.test_full_kp_results(tol_rel=1, tol_abs=0.0015):
-                        print '| Full type calculation and the full results agree with the parm_scr.' \
-                              ' All_done for this compound.'
-=======
-                    if data.test_full_kp_results(tol_rel=1, tol_abs=0.001):
                         print('| Full type calculation and the full results agree with the parm_scr.' \
                               ' All_done for this compound.')
->>>>>>> dd322105
                         data.full_res.update({'all_done': True})
                         data.print_full_res()
                         done = True
