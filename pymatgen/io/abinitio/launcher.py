--- conflicted
+++ resolved
@@ -608,35 +608,9 @@
         """The actual callback."""
         self._runem_all()
 
-<<<<<<< HEAD
-        # Too many exceptions. Shutdown the scheduler.
-        if len(self.exceptions) > self.MAX_NUM_PYEXCS:
-            msg = "Number of exceptions %s > %s.\nWill shutdown the scheduler and exit" % (
-                len(self.exceptions), self.MAX_NUM_PYEXCS)
-            msg = 5*"=" + msg + 5*"="
-                                                                                      
-            print(len(msg)* "=")
-            print(msg)
-            print(len(msg)* "=")
-
-            self.shutdown()
-
-        # Count the number of tasks with status == S_ERROR:
-        num_errors = sum([flow.num_tasks_with_error for flow in self.flows])
-
-        # Count the number of tasks with status == S_ERROR:
-        num_unconverged = sum([flow.num_tasks_unconverged for flow in self.flows])
-
-        message = ""
-        if num_errors > self.MAX_NUM_ABIERRS:
-            err_msg = "Number of task with ERROR status %s > %s. Will shutdown the scheduler and exit" % (
-                num_errors, self.MAX_NUM_ABIERRS)
-            err_msg = 5*"=" + err_msg + 5*"="
-=======
         # Mission accomplished. Shutdown the scheduler.
         if self.flow.all_ok:
             self.shutdown(msg="All tasks have reached S_OK. Will shutdown the scheduler and exit")
->>>>>>> 0658a8d1
 
         # Handle failures.
         err_msg = ""
